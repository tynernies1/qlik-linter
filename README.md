# Qlik language server extension

## Functionality

This Language Server works for QVS files. It has the following language features:
- Syntax highlighting


## Build and Run

- Run `npm install` to install all necessary npm modules in both the client and server folder
- Run `npm run compile` to build
- Press F5 to run the project
- Run `npm run build` (`npm install -g vsce` if not yet done)

## Versioning

<<<<<<< HEAD
- tag versions
=======
- tag versions
- tag with X.X.X match does trigger github action for a new release


## Changelog
Check changelog.md
>>>>>>> 89a6646b
<|MERGE_RESOLUTION|>--- conflicted
+++ resolved
@@ -1,27 +1,23 @@
-# Qlik language server extension
-
-## Functionality
-
-This Language Server works for QVS files. It has the following language features:
-- Syntax highlighting
-
-
-## Build and Run
-
-- Run `npm install` to install all necessary npm modules in both the client and server folder
-- Run `npm run compile` to build
-- Press F5 to run the project
-- Run `npm run build` (`npm install -g vsce` if not yet done)
-
-## Versioning
-
-<<<<<<< HEAD
-- tag versions
-=======
-- tag versions
-- tag with X.X.X match does trigger github action for a new release
-
-
-## Changelog
-Check changelog.md
->>>>>>> 89a6646b
+# Qlik language server extension
+
+## Functionality
+
+This Language Server works for QVS files. It has the following language features:
+- Syntax highlighting
+
+
+## Build and Run
+
+- Run `npm install` to install all necessary npm modules in both the client and server folder
+- Run `npm run compile` to build
+- Press F5 to run the project
+- Run `npm run build` (`npm install -g vsce` if not yet done)
+
+## Versioning
+
+- tag versions
+- tag with X.X.X match does trigger github action for a new release
+
+
+## Changelog
+Check changelog.md