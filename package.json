{
	"name": "vs-qlik-languageserver",
	"description": "A Qlik language server",
	"author": "Mühle André",
	"license": "GPL-3.0",
<<<<<<< HEAD
	"version": "1.0.1",
=======
	"version": "1.0.3",
	"type": "commonjs",
>>>>>>> 89a6646b
	"repository": {
		"type": "git",
		"url": "https://github.com/muehan/vs-qlik-languageserver"
	},
<<<<<<< HEAD
	"publisher": "Mühle André",
=======
	"publisher": "andremuehle",
>>>>>>> 89a6646b
	"categories": [],
	"keywords": [
		"qlik", "qvs", "qliksense", "qlik sense", "qliksense script", "qlik sense script"
	],
	"engines": {
		"vscode": "^1.75.0"
	},
	"activationEvents": [
		"onLanguage:qlik"
	],
	"main": "./client/out/extension",
	"contributes": {
		"languages": [
			{
				"id": "qvs",
				"aliases": [
					"QVS",
					"QlikSense Script"
				],
				"extensions": [
					".qvs"
				],
				"configuration": "./language-configuration.json"
			}
		],
		"configuration": {
			"type": "object",
			"title": "Qlik configuration",
			"properties": {
				"qliklanguageServer.maxNumberOfProblems": {
					"scope": "resource",
					"type": "number",
					"default": 100,
					"description": "Controls the maximum number of problems produced by the server."
				},
				"qliklanguageServer.trace.server": {
					"scope": "window",
					"type": "string",
					"enum": [
						"off",
						"messages",
						"verbose"
					],
					"default": "off",
					"description": "Traces the communication between VS Code and the language server."
				}
			}
		}
	},
	"scripts": {
		"vscode:prepublish": "npm run compile",
<<<<<<< HEAD
		"compile": "tsc -b",
=======
		"compile": "tsc -b && node ./server/copy-assets.js",
>>>>>>> 89a6646b
		"watch": "tsc -b -w",
		"lint": "eslint",
		"postinstall": "cd client && npm install && cd ../server && npm install && cd ..",
		"test": "sh ./scripts/e2e.sh",
		"build": "vsce package",
		"publish": "vsce publish"
	},
	"devDependencies": {
		"@eslint/js": "^9.13.0",
		"@stylistic/eslint-plugin": "^2.9.0",
		"@types/mocha": "^10.0.6",
		"@types/node": "^20",
		"eslint": "^9.13.0",
		"mocha": "^10.3.0",
		"typescript": "^5.8.2",
		"typescript-eslint": "^8.26.0"
	}
}<|MERGE_RESOLUTION|>--- conflicted
+++ resolved
@@ -1,94 +1,82 @@
-{
-	"name": "vs-qlik-languageserver",
-	"description": "A Qlik language server",
-	"author": "Mühle André",
-	"license": "GPL-3.0",
-<<<<<<< HEAD
-	"version": "1.0.1",
-=======
-	"version": "1.0.3",
-	"type": "commonjs",
->>>>>>> 89a6646b
-	"repository": {
-		"type": "git",
-		"url": "https://github.com/muehan/vs-qlik-languageserver"
-	},
-<<<<<<< HEAD
-	"publisher": "Mühle André",
-=======
-	"publisher": "andremuehle",
->>>>>>> 89a6646b
-	"categories": [],
-	"keywords": [
-		"qlik", "qvs", "qliksense", "qlik sense", "qliksense script", "qlik sense script"
-	],
-	"engines": {
-		"vscode": "^1.75.0"
-	},
-	"activationEvents": [
-		"onLanguage:qlik"
-	],
-	"main": "./client/out/extension",
-	"contributes": {
-		"languages": [
-			{
-				"id": "qvs",
-				"aliases": [
-					"QVS",
-					"QlikSense Script"
-				],
-				"extensions": [
-					".qvs"
-				],
-				"configuration": "./language-configuration.json"
-			}
-		],
-		"configuration": {
-			"type": "object",
-			"title": "Qlik configuration",
-			"properties": {
-				"qliklanguageServer.maxNumberOfProblems": {
-					"scope": "resource",
-					"type": "number",
-					"default": 100,
-					"description": "Controls the maximum number of problems produced by the server."
-				},
-				"qliklanguageServer.trace.server": {
-					"scope": "window",
-					"type": "string",
-					"enum": [
-						"off",
-						"messages",
-						"verbose"
-					],
-					"default": "off",
-					"description": "Traces the communication between VS Code and the language server."
-				}
-			}
-		}
-	},
-	"scripts": {
-		"vscode:prepublish": "npm run compile",
-<<<<<<< HEAD
-		"compile": "tsc -b",
-=======
-		"compile": "tsc -b && node ./server/copy-assets.js",
->>>>>>> 89a6646b
-		"watch": "tsc -b -w",
-		"lint": "eslint",
-		"postinstall": "cd client && npm install && cd ../server && npm install && cd ..",
-		"test": "sh ./scripts/e2e.sh",
-		"build": "vsce package",
-		"publish": "vsce publish"
-	},
-	"devDependencies": {
-		"@eslint/js": "^9.13.0",
-		"@stylistic/eslint-plugin": "^2.9.0",
-		"@types/mocha": "^10.0.6",
-		"@types/node": "^20",
-		"eslint": "^9.13.0",
-		"mocha": "^10.3.0",
-		"typescript": "^5.8.2",
-		"typescript-eslint": "^8.26.0"
-	}
+{
+	"name": "vs-qlik-languageserver",
+	"description": "A Qlik language server",
+	"author": "Mühle André",
+	"license": "GPL-3.0",
+	"version": "1.0.3",
+	"type": "commonjs",
+	"repository": {
+		"type": "git",
+		"url": "https://github.com/muehan/vs-qlik-languageserver"
+	},
+	"publisher": "andremuehle",
+	"categories": [],
+	"keywords": [
+		"qlik", "qvs", "qliksense", "qlik sense", "qliksense script", "qlik sense script"
+	],
+	"engines": {
+		"vscode": "^1.75.0"
+	},
+	"activationEvents": [
+		"onLanguage:qlik"
+	],
+	"main": "./client/out/extension",
+	"contributes": {
+		"languages": [
+			{
+				"id": "qvs",
+				"aliases": [
+					"QVS",
+					"QlikSense Script"
+				],
+				"extensions": [
+					".qvs"
+				],
+				"configuration": "./language-configuration.json"
+			}
+		],
+		"configuration": {
+			"type": "object",
+			"title": "Qlik configuration",
+			"properties": {
+				"qliklanguageServer.maxNumberOfProblems": {
+					"scope": "resource",
+					"type": "number",
+					"default": 100,
+					"description": "Controls the maximum number of problems produced by the server."
+				},
+				"qliklanguageServer.trace.server": {
+					"scope": "window",
+					"type": "string",
+					"enum": [
+						"off",
+						"messages",
+						"verbose"
+					],
+					"default": "off",
+					"description": "Traces the communication between VS Code and the language server."
+				}
+			}
+		}
+	},
+	"scripts": {
+		"vscode:prepublish": "npm run compile",
+		"compile": "tsc -b && node ./server/copy-assets.js",
+		"watch": "tsc -b -w",
+		"lint": "eslint",
+		"postinstall": "cd client && npm install && cd ../server && npm install && cd ..",
+		"test": "sh ./scripts/e2e.sh",
+		"build": "vsce package",
+		"publish": "vsce publish"
+	},
+	"devDependencies": {
+		"@eslint/js": "^9.13.0",
+		"@stylistic/eslint-plugin": "^2.9.0",
+		"@types/mocha": "^10.0.6",
+		"@types/node": "^20",
+		"eslint": "^9.13.0",
+		"mocha": "^10.3.0",
+		"typescript": "^5.8.2",
+		"typescript-eslint": "^8.26.0"
+	}
 }