/* --------------------------------------------------------------------------------------------
 * Copyright (c) Microsoft Corporation. All rights reserved.
 * Licensed under the MIT License. See License.txt in the project root for license information.
 * ------------------------------------------------------------------------------------------ */
import {
	createConnection,
	TextDocuments,
	Diagnostic,
	DiagnosticSeverity,
	ProposedFeatures,
	InitializeParams,
	DidChangeConfigurationNotification,
	CompletionItem,
	CompletionItemKind,
	TextDocumentPositionParams,
	TextDocumentSyncKind,
	InitializeResult,
	DocumentDiagnosticReportKind,
	SemanticTokensBuilder,
	SemanticTokensLegend,
	type DocumentDiagnosticReport
} from 'vscode-languageserver/node';

import {
	TextDocument
} from 'vscode-languageserver-textdocument';

// Create a connection for the server, using Node's IPC as a transport.
// Also include all preview / proposed LSP features.
const connection = createConnection(ProposedFeatures.all);

// Create a simple text document manager.
const documents = new TextDocuments(TextDocument);

let hasConfigurationCapability = false;
let hasWorkspaceFolderCapability = false;
let hasDiagnosticRelatedInformationCapability = false;

const tokenTypes = ["keyword", "variable", "function", "string", "comment", "class", "parameter", "property", "decorator"];
const tokenModifiers: string[] = [];

const legend: SemanticTokensLegend = { tokenTypes, tokenModifiers };

connection.onInitialize((params: InitializeParams) => {

	console.log("[Server] onInitialize");
	const capabilities = params.capabilities;

	// Does the client support the `workspace/configuration` request?
	// If not, we fall back using global settings.
	hasConfigurationCapability = !!(
		capabilities.workspace && !!capabilities.workspace.configuration
	);
	hasWorkspaceFolderCapability = !!(
		capabilities.workspace && !!capabilities.workspace.workspaceFolders
	);
	hasDiagnosticRelatedInformationCapability = !!(
		capabilities.textDocument &&
		capabilities.textDocument.publishDiagnostics &&
		capabilities.textDocument.publishDiagnostics.relatedInformation
	);

	const result: InitializeResult = {
		capabilities: {
			textDocumentSync: TextDocumentSyncKind.Incremental,
			// Tell the client that this server supports code completion.
			completionProvider: {
				resolveProvider: true
			},
			diagnosticProvider: {
				interFileDependencies: false,
				workspaceDiagnostics: false
			},
			semanticTokensProvider: {
                legend,
                range: false, // Change to true if you want partial updates
                full: true
            }
		}
	};
	if (hasWorkspaceFolderCapability) {
		result.capabilities.workspace = {
			workspaceFolders: {
				supported: true
			}
		};
	}
	return result;
});

connection.onInitialized(() => {
	if (hasConfigurationCapability) {
		// Register for all configuration changes.
		connection.client.register(DidChangeConfigurationNotification.type, undefined);
	}
	if (hasWorkspaceFolderCapability) {
		connection.workspace.onDidChangeWorkspaceFolders(_event => {
			connection.console.log('Workspace folder change event received.');
		});
	}
});

// The example settings
interface QlikLanguageServerSettings {
	maxNumberOfProblems: number;
}

// The global settings, used when the `workspace/configuration` request is not supported by the client.
// Please note that this is not the case when using this server with the client provided in this example
// but could happen with other clients.
const defaultSettings: QlikLanguageServerSettings = { maxNumberOfProblems: 1000 };
let globalSettings: QlikLanguageServerSettings = defaultSettings;

// Cache the settings of all open documents
const documentSettings = new Map<string, Thenable<QlikLanguageServerSettings>>();

connection.onDidChangeConfiguration(change => {
	if (hasConfigurationCapability) {
		// Reset all cached document settings
		documentSettings.clear();
	} else {
		globalSettings = (
			(change.settings.qliklanguageServer || defaultSettings)
		);
	}
	// Refresh the diagnostics since the `maxNumberOfProblems` could have changed.
	// We could optimize things here and re-fetch the setting first can compare it
	// to the existing setting, but this is out of scope for this example.
	connection.languages.diagnostics.refresh();
});

function getDocumentSettings(resource: string): Thenable<QlikLanguageServerSettings> {
	if (!hasConfigurationCapability) {
		return Promise.resolve(globalSettings);
	}
	let result = documentSettings.get(resource);
	if (!result) {
		result = connection.workspace.getConfiguration({
			scopeUri: resource,
			section: 'qliklanguageServer'
		});
		documentSettings.set(resource, result);
	}
	return result;
}

// Only keep settings for open documents
documents.onDidClose(e => {
	documentSettings.delete(e.document.uri);
});


connection.languages.diagnostics.on(async (params) => {
	const document = documents.get(params.textDocument.uri);
	if (document !== undefined) {
		return {
			kind: DocumentDiagnosticReportKind.Full,
			items: await validateTextDocument(document)
		} satisfies DocumentDiagnosticReport;
	} else {
		// We don't know the document. We can either try to read it from disk
		// or we don't report problems for it.
		return {
			kind: DocumentDiagnosticReportKind.Full,
			items: []
		} satisfies DocumentDiagnosticReport;
	}
});

// The content of a text document has changed. This event is emitted
// when the text document first opened or when its content has changed.
documents.onDidChangeContent(change => {
	validateTextDocument(change.document);
});

async function validateTextDocument(textDocument: TextDocument): Promise<Diagnostic[]> {
	// In this simple example we get the settings for every validate run.
	const settings = await getDocumentSettings(textDocument.uri);

	// The validator creates diagnostics for all uppercase words length 2 and more
	const text = textDocument.getText();
	const pattern = /\b[A-Z]{200,}\b/g;
	let m: RegExpExecArray | null;

	let problems = 0;
	const diagnostics: Diagnostic[] = [];
	while ((m = pattern.exec(text)) && problems < settings.maxNumberOfProblems) {
		problems++;
		const diagnostic: Diagnostic = {
			severity: DiagnosticSeverity.Warning,
			range: {
				start: textDocument.positionAt(m.index),
				end: textDocument.positionAt(m.index + m[0].length)
			},
			message: `${m[0]} is all uppercase.`,
			source: 'ex'
		};
		if (hasDiagnosticRelatedInformationCapability) {
			diagnostic.relatedInformation = [
				{
					location: {
						uri: textDocument.uri,
						range: Object.assign({}, diagnostic.range)
					},
					message: 'Spelling matters'
				},
				{
					location: {
						uri: textDocument.uri,
						range: Object.assign({}, diagnostic.range)
					},
					message: 'Particularly for names'
				}
			];
		}
		diagnostics.push(diagnostic);
	}
	return diagnostics;
}

connection.onDidChangeWatchedFiles(_change => {
	// Monitored files have change in VSCode
	connection.console.log('We received a file change event');
});

// This handler provides the initial list of the completion items.
connection.onCompletion(
	(_textDocumentPosition: TextDocumentPositionParams): CompletionItem[] => {
		// Define a list of keywords for QVS
		const keywords = [
			"LOAD", "SELECT", "FROM", "WHERE", "JOIN", "GROUP BY", "ORDER BY", "SET", "LET"
		];

		// Convert keywords to CompletionItems
		return keywords.map((keyword, index) => ({
			label: keyword,
			kind: CompletionItemKind.Keyword,
			data: index
		}));
	}
);

// This handler resolves additional information for the item selected in
// the completion list.
connection.onCompletionResolve(
	(item: CompletionItem): CompletionItem => {
		if (item.kind === CompletionItemKind.Keyword) {
			item.detail = 'QlikScript details';
			item.documentation = 'QlikScript documentation';
		}
		return item;
	}
);

// Function to compute semantic tokens
connection.onRequest("textDocument/semanticTokens/full", async (params) => {
    console.log("[Server] onRequest textDocument/semanticTokens/full");
    const document = documents.get(params.textDocument.uri);
    if (!document) { return null; }

    const builder = new SemanticTokensBuilder();
    const text = document.getText();
    const lines = text.split("\n");

    for (let lineIndex = 0; lineIndex < lines.length; lineIndex++) {
        const line = lines[lineIndex];
        const matches:any[] = [];

        // Helper function to collect matches
        const collectMatches = (regex:any, tokenType:any) => {
            let match;
            while ((match = regex.exec(line)) !== null) {
                if (match.index >= 0) {
                    matches.push({ 
						index: match.index, 
						length: tokenType == "function" ? match[0].length -1 : match[0].length, 
						tokenType });
                }
            }
        };

        // Collect matches for all token types
<<<<<<< HEAD
        collectMatches(/\b(LOAD|SELECT|FROM|WHERE|JOIN|DROP|NOT|GROUP|BY|SUB|END|LEFT|INLINE|FIELD|TABLE|AS|INNER|OUTER|IF|ELSE|LET|SET|AND|OR|NoConcatenate|RESIDENT)\b/gi, "keyword");
        collectMatches(/\b(?!IF\b)([A-Z_#]+)\s*\(/gi, "function");
=======
        collectMatches(/\b(?!IF|JOIN\b)([A-Z_#]+)\s*\(/gi, "function");
>>>>>>> 615a9396
		collectMatches(/\b(?<=\b(?:SUB)\s)([A-Z_#]+)\s*[\(]?/gi, "function");
        collectMatches(/\b(LOAD|SELECT|TRACE|DISTINCT|FROM|WHERE|JOIN|DROP|NOT|SUB|END|GROUP|BY|LEFT|INLINE|FIELD|TABLE|AS|INNER|OUTER|IF|ELSE|LET|SET|AND|OR|NoConcatenate|RESIDENT)\b/gi, "keyword");
		collectMatches(/\@([0-9]*)/g, "property");
        // collectMatches(/\b(?:SET|LET)\s+([a-zA-Z_]*.[a-zA-Z0-9_]*)\b/gi, "variable");
        collectMatches(/\b(?<=\b(?:SET|LET)\s)[a-zA-Z_]*\.?([a-zA-Z0-9_]*)\b/gi, "variable");
        collectMatches(/(\$\([a-zA-Z0-9_.]*)\)/g, "variable"); // variables with $(variable)
        collectMatches(/(["'])(?:(?=(\\?))\2.)*?\1/g, "string");
		collectMatches(/(?<=(?:AS)\s)[\["]?[a-zA-Z0-9_ ]*[\]"]?/gi, "string");
<<<<<<< HEAD
        collectMatches(/(?!lib:)\/\/.*/g, "comment");
        collectMatches(/^\s*(?!lib$)([a-zA-Z0-9_]+:)/g, "class");
		collectMatches(/(?<=(?:FROM|RESIDENT)\s)([A-Z0-9_]+)/gi, "class");
        collectMatches(/(?<=\()\s*[\w\W]+?\s*(?=,|\))/g, "parameter"); // match first param
        collectMatches(/(?<=,)\s*[a-zA-Z0-9 "']+?\s*(?=,|\))/g, "parameter"); // match other params
        //collectMatches(/(?<=\(\s*|,\s*)[^(),\s]+(?=\s*(?:,|\)))/g, "parameter");
=======
		collectMatches(/\[lib:\/\/[^\]]*]/gi, "string");
        collectMatches(/\/\/.*/g, "comment"); // single line
        collectMatches(/\/\*[\s\S]*?\*\//g, "comment"); // multiline
        collectMatches(/^\s*(?!lib$)([a-zA-Z0-9_]+:)/g, "class");
        collectMatches(/(?<=(?:FROM)\s)[\w]+/g, "class");
        collectMatches(/(?<=(?:RESIDENT)\s)[\w]+/gi, "class");
        collectMatches(/(?<=\(|,)\s*[^(),]+?\s*(?=,|\))/g, "parameter");
        collectMatches(/(?<=(?:trace)\s)[a-z0-9 >:$(_)]*/gi, "decorator");
>>>>>>> 615a9396

        // Sort matches by index to ensure correct ordering
        matches.sort((a, b) => a.index - b.index);

        // Push tokens to builder
        matches.forEach(({ index, length, tokenType }) => {
            builder.push(lineIndex, index, length, tokenTypes.indexOf(tokenType), 0);
        });
    }

    const result = builder.build();
    console.log("[Server] Sending tokens:", result);
    return result;
});

// Make the text document manager listen on the connection
// for open, change and close text document events
documents.listen(connection);

// Listen on the connection
connection.listen();
<|MERGE_RESOLUTION|>--- conflicted
+++ resolved
@@ -1,334 +1,321 @@
-/* --------------------------------------------------------------------------------------------
- * Copyright (c) Microsoft Corporation. All rights reserved.
- * Licensed under the MIT License. See License.txt in the project root for license information.
- * ------------------------------------------------------------------------------------------ */
-import {
-	createConnection,
-	TextDocuments,
-	Diagnostic,
-	DiagnosticSeverity,
-	ProposedFeatures,
-	InitializeParams,
-	DidChangeConfigurationNotification,
-	CompletionItem,
-	CompletionItemKind,
-	TextDocumentPositionParams,
-	TextDocumentSyncKind,
-	InitializeResult,
-	DocumentDiagnosticReportKind,
-	SemanticTokensBuilder,
-	SemanticTokensLegend,
-	type DocumentDiagnosticReport
-} from 'vscode-languageserver/node';
-
-import {
-	TextDocument
-} from 'vscode-languageserver-textdocument';
-
-// Create a connection for the server, using Node's IPC as a transport.
-// Also include all preview / proposed LSP features.
-const connection = createConnection(ProposedFeatures.all);
-
-// Create a simple text document manager.
-const documents = new TextDocuments(TextDocument);
-
-let hasConfigurationCapability = false;
-let hasWorkspaceFolderCapability = false;
-let hasDiagnosticRelatedInformationCapability = false;
-
-const tokenTypes = ["keyword", "variable", "function", "string", "comment", "class", "parameter", "property", "decorator"];
-const tokenModifiers: string[] = [];
-
-const legend: SemanticTokensLegend = { tokenTypes, tokenModifiers };
-
-connection.onInitialize((params: InitializeParams) => {
-
-	console.log("[Server] onInitialize");
-	const capabilities = params.capabilities;
-
-	// Does the client support the `workspace/configuration` request?
-	// If not, we fall back using global settings.
-	hasConfigurationCapability = !!(
-		capabilities.workspace && !!capabilities.workspace.configuration
-	);
-	hasWorkspaceFolderCapability = !!(
-		capabilities.workspace && !!capabilities.workspace.workspaceFolders
-	);
-	hasDiagnosticRelatedInformationCapability = !!(
-		capabilities.textDocument &&
-		capabilities.textDocument.publishDiagnostics &&
-		capabilities.textDocument.publishDiagnostics.relatedInformation
-	);
-
-	const result: InitializeResult = {
-		capabilities: {
-			textDocumentSync: TextDocumentSyncKind.Incremental,
-			// Tell the client that this server supports code completion.
-			completionProvider: {
-				resolveProvider: true
-			},
-			diagnosticProvider: {
-				interFileDependencies: false,
-				workspaceDiagnostics: false
-			},
-			semanticTokensProvider: {
-                legend,
-                range: false, // Change to true if you want partial updates
-                full: true
-            }
-		}
-	};
-	if (hasWorkspaceFolderCapability) {
-		result.capabilities.workspace = {
-			workspaceFolders: {
-				supported: true
-			}
-		};
-	}
-	return result;
-});
-
-connection.onInitialized(() => {
-	if (hasConfigurationCapability) {
-		// Register for all configuration changes.
-		connection.client.register(DidChangeConfigurationNotification.type, undefined);
-	}
-	if (hasWorkspaceFolderCapability) {
-		connection.workspace.onDidChangeWorkspaceFolders(_event => {
-			connection.console.log('Workspace folder change event received.');
-		});
-	}
-});
-
-// The example settings
-interface QlikLanguageServerSettings {
-	maxNumberOfProblems: number;
-}
-
-// The global settings, used when the `workspace/configuration` request is not supported by the client.
-// Please note that this is not the case when using this server with the client provided in this example
-// but could happen with other clients.
-const defaultSettings: QlikLanguageServerSettings = { maxNumberOfProblems: 1000 };
-let globalSettings: QlikLanguageServerSettings = defaultSettings;
-
-// Cache the settings of all open documents
-const documentSettings = new Map<string, Thenable<QlikLanguageServerSettings>>();
-
-connection.onDidChangeConfiguration(change => {
-	if (hasConfigurationCapability) {
-		// Reset all cached document settings
-		documentSettings.clear();
-	} else {
-		globalSettings = (
-			(change.settings.qliklanguageServer || defaultSettings)
-		);
-	}
-	// Refresh the diagnostics since the `maxNumberOfProblems` could have changed.
-	// We could optimize things here and re-fetch the setting first can compare it
-	// to the existing setting, but this is out of scope for this example.
-	connection.languages.diagnostics.refresh();
-});
-
-function getDocumentSettings(resource: string): Thenable<QlikLanguageServerSettings> {
-	if (!hasConfigurationCapability) {
-		return Promise.resolve(globalSettings);
-	}
-	let result = documentSettings.get(resource);
-	if (!result) {
-		result = connection.workspace.getConfiguration({
-			scopeUri: resource,
-			section: 'qliklanguageServer'
-		});
-		documentSettings.set(resource, result);
-	}
-	return result;
-}
-
-// Only keep settings for open documents
-documents.onDidClose(e => {
-	documentSettings.delete(e.document.uri);
-});
-
-
-connection.languages.diagnostics.on(async (params) => {
-	const document = documents.get(params.textDocument.uri);
-	if (document !== undefined) {
-		return {
-			kind: DocumentDiagnosticReportKind.Full,
-			items: await validateTextDocument(document)
-		} satisfies DocumentDiagnosticReport;
-	} else {
-		// We don't know the document. We can either try to read it from disk
-		// or we don't report problems for it.
-		return {
-			kind: DocumentDiagnosticReportKind.Full,
-			items: []
-		} satisfies DocumentDiagnosticReport;
-	}
-});
-
-// The content of a text document has changed. This event is emitted
-// when the text document first opened or when its content has changed.
-documents.onDidChangeContent(change => {
-	validateTextDocument(change.document);
-});
-
-async function validateTextDocument(textDocument: TextDocument): Promise<Diagnostic[]> {
-	// In this simple example we get the settings for every validate run.
-	const settings = await getDocumentSettings(textDocument.uri);
-
-	// The validator creates diagnostics for all uppercase words length 2 and more
-	const text = textDocument.getText();
-	const pattern = /\b[A-Z]{200,}\b/g;
-	let m: RegExpExecArray | null;
-
-	let problems = 0;
-	const diagnostics: Diagnostic[] = [];
-	while ((m = pattern.exec(text)) && problems < settings.maxNumberOfProblems) {
-		problems++;
-		const diagnostic: Diagnostic = {
-			severity: DiagnosticSeverity.Warning,
-			range: {
-				start: textDocument.positionAt(m.index),
-				end: textDocument.positionAt(m.index + m[0].length)
-			},
-			message: `${m[0]} is all uppercase.`,
-			source: 'ex'
-		};
-		if (hasDiagnosticRelatedInformationCapability) {
-			diagnostic.relatedInformation = [
-				{
-					location: {
-						uri: textDocument.uri,
-						range: Object.assign({}, diagnostic.range)
-					},
-					message: 'Spelling matters'
-				},
-				{
-					location: {
-						uri: textDocument.uri,
-						range: Object.assign({}, diagnostic.range)
-					},
-					message: 'Particularly for names'
-				}
-			];
-		}
-		diagnostics.push(diagnostic);
-	}
-	return diagnostics;
-}
-
-connection.onDidChangeWatchedFiles(_change => {
-	// Monitored files have change in VSCode
-	connection.console.log('We received a file change event');
-});
-
-// This handler provides the initial list of the completion items.
-connection.onCompletion(
-	(_textDocumentPosition: TextDocumentPositionParams): CompletionItem[] => {
-		// Define a list of keywords for QVS
-		const keywords = [
-			"LOAD", "SELECT", "FROM", "WHERE", "JOIN", "GROUP BY", "ORDER BY", "SET", "LET"
-		];
-
-		// Convert keywords to CompletionItems
-		return keywords.map((keyword, index) => ({
-			label: keyword,
-			kind: CompletionItemKind.Keyword,
-			data: index
-		}));
-	}
-);
-
-// This handler resolves additional information for the item selected in
-// the completion list.
-connection.onCompletionResolve(
-	(item: CompletionItem): CompletionItem => {
-		if (item.kind === CompletionItemKind.Keyword) {
-			item.detail = 'QlikScript details';
-			item.documentation = 'QlikScript documentation';
-		}
-		return item;
-	}
-);
-
-// Function to compute semantic tokens
-connection.onRequest("textDocument/semanticTokens/full", async (params) => {
-    console.log("[Server] onRequest textDocument/semanticTokens/full");
-    const document = documents.get(params.textDocument.uri);
-    if (!document) { return null; }
-
-    const builder = new SemanticTokensBuilder();
-    const text = document.getText();
-    const lines = text.split("\n");
-
-    for (let lineIndex = 0; lineIndex < lines.length; lineIndex++) {
-        const line = lines[lineIndex];
-        const matches:any[] = [];
-
-        // Helper function to collect matches
-        const collectMatches = (regex:any, tokenType:any) => {
-            let match;
-            while ((match = regex.exec(line)) !== null) {
-                if (match.index >= 0) {
-                    matches.push({ 
-						index: match.index, 
-						length: tokenType == "function" ? match[0].length -1 : match[0].length, 
-						tokenType });
-                }
-            }
-        };
-
-        // Collect matches for all token types
-<<<<<<< HEAD
-        collectMatches(/\b(LOAD|SELECT|FROM|WHERE|JOIN|DROP|NOT|GROUP|BY|SUB|END|LEFT|INLINE|FIELD|TABLE|AS|INNER|OUTER|IF|ELSE|LET|SET|AND|OR|NoConcatenate|RESIDENT)\b/gi, "keyword");
-        collectMatches(/\b(?!IF\b)([A-Z_#]+)\s*\(/gi, "function");
-=======
-        collectMatches(/\b(?!IF|JOIN\b)([A-Z_#]+)\s*\(/gi, "function");
->>>>>>> 615a9396
-		collectMatches(/\b(?<=\b(?:SUB)\s)([A-Z_#]+)\s*[\(]?/gi, "function");
-        collectMatches(/\b(LOAD|SELECT|TRACE|DISTINCT|FROM|WHERE|JOIN|DROP|NOT|SUB|END|GROUP|BY|LEFT|INLINE|FIELD|TABLE|AS|INNER|OUTER|IF|ELSE|LET|SET|AND|OR|NoConcatenate|RESIDENT)\b/gi, "keyword");
-		collectMatches(/\@([0-9]*)/g, "property");
-        // collectMatches(/\b(?:SET|LET)\s+([a-zA-Z_]*.[a-zA-Z0-9_]*)\b/gi, "variable");
-        collectMatches(/\b(?<=\b(?:SET|LET)\s)[a-zA-Z_]*\.?([a-zA-Z0-9_]*)\b/gi, "variable");
-        collectMatches(/(\$\([a-zA-Z0-9_.]*)\)/g, "variable"); // variables with $(variable)
-        collectMatches(/(["'])(?:(?=(\\?))\2.)*?\1/g, "string");
-		collectMatches(/(?<=(?:AS)\s)[\["]?[a-zA-Z0-9_ ]*[\]"]?/gi, "string");
-<<<<<<< HEAD
-        collectMatches(/(?!lib:)\/\/.*/g, "comment");
-        collectMatches(/^\s*(?!lib$)([a-zA-Z0-9_]+:)/g, "class");
-		collectMatches(/(?<=(?:FROM|RESIDENT)\s)([A-Z0-9_]+)/gi, "class");
-        collectMatches(/(?<=\()\s*[\w\W]+?\s*(?=,|\))/g, "parameter"); // match first param
-        collectMatches(/(?<=,)\s*[a-zA-Z0-9 "']+?\s*(?=,|\))/g, "parameter"); // match other params
-        //collectMatches(/(?<=\(\s*|,\s*)[^(),\s]+(?=\s*(?:,|\)))/g, "parameter");
-=======
-		collectMatches(/\[lib:\/\/[^\]]*]/gi, "string");
-        collectMatches(/\/\/.*/g, "comment"); // single line
-        collectMatches(/\/\*[\s\S]*?\*\//g, "comment"); // multiline
-        collectMatches(/^\s*(?!lib$)([a-zA-Z0-9_]+:)/g, "class");
-        collectMatches(/(?<=(?:FROM)\s)[\w]+/g, "class");
-        collectMatches(/(?<=(?:RESIDENT)\s)[\w]+/gi, "class");
-        collectMatches(/(?<=\(|,)\s*[^(),]+?\s*(?=,|\))/g, "parameter");
-        collectMatches(/(?<=(?:trace)\s)[a-z0-9 >:$(_)]*/gi, "decorator");
->>>>>>> 615a9396
-
-        // Sort matches by index to ensure correct ordering
-        matches.sort((a, b) => a.index - b.index);
-
-        // Push tokens to builder
-        matches.forEach(({ index, length, tokenType }) => {
-            builder.push(lineIndex, index, length, tokenTypes.indexOf(tokenType), 0);
-        });
-    }
-
-    const result = builder.build();
-    console.log("[Server] Sending tokens:", result);
-    return result;
-});
-
-// Make the text document manager listen on the connection
-// for open, change and close text document events
-documents.listen(connection);
-
-// Listen on the connection
-connection.listen();
+/* --------------------------------------------------------------------------------------------
+ * Copyright (c) Microsoft Corporation. All rights reserved.
+ * Licensed under the MIT License. See License.txt in the project root for license information.
+ * ------------------------------------------------------------------------------------------ */
+import {
+	createConnection,
+	TextDocuments,
+	Diagnostic,
+	DiagnosticSeverity,
+	ProposedFeatures,
+	InitializeParams,
+	DidChangeConfigurationNotification,
+	CompletionItem,
+	CompletionItemKind,
+	TextDocumentPositionParams,
+	TextDocumentSyncKind,
+	InitializeResult,
+	DocumentDiagnosticReportKind,
+	SemanticTokensBuilder,
+	SemanticTokensLegend,
+	type DocumentDiagnosticReport
+} from 'vscode-languageserver/node';
+
+import {
+	TextDocument
+} from 'vscode-languageserver-textdocument';
+
+// Create a connection for the server, using Node's IPC as a transport.
+// Also include all preview / proposed LSP features.
+const connection = createConnection(ProposedFeatures.all);
+
+// Create a simple text document manager.
+const documents = new TextDocuments(TextDocument);
+
+let hasConfigurationCapability = false;
+let hasWorkspaceFolderCapability = false;
+let hasDiagnosticRelatedInformationCapability = false;
+
+const tokenTypes = ["keyword", "variable", "function", "string", "comment", "class", "parameter", "property", "decorator"];
+const tokenModifiers: string[] = [];
+
+const legend: SemanticTokensLegend = { tokenTypes, tokenModifiers };
+
+connection.onInitialize((params: InitializeParams) => {
+
+	console.log("[Server] onInitialize");
+	const capabilities = params.capabilities;
+
+	// Does the client support the `workspace/configuration` request?
+	// If not, we fall back using global settings.
+	hasConfigurationCapability = !!(
+		capabilities.workspace && !!capabilities.workspace.configuration
+	);
+	hasWorkspaceFolderCapability = !!(
+		capabilities.workspace && !!capabilities.workspace.workspaceFolders
+	);
+	hasDiagnosticRelatedInformationCapability = !!(
+		capabilities.textDocument &&
+		capabilities.textDocument.publishDiagnostics &&
+		capabilities.textDocument.publishDiagnostics.relatedInformation
+	);
+
+	const result: InitializeResult = {
+		capabilities: {
+			textDocumentSync: TextDocumentSyncKind.Incremental,
+			// Tell the client that this server supports code completion.
+			completionProvider: {
+				resolveProvider: true
+			},
+			diagnosticProvider: {
+				interFileDependencies: false,
+				workspaceDiagnostics: false
+			},
+			semanticTokensProvider: {
+                legend,
+                range: false, // Change to true if you want partial updates
+                full: true
+            }
+		}
+	};
+	if (hasWorkspaceFolderCapability) {
+		result.capabilities.workspace = {
+			workspaceFolders: {
+				supported: true
+			}
+		};
+	}
+	return result;
+});
+
+connection.onInitialized(() => {
+	if (hasConfigurationCapability) {
+		// Register for all configuration changes.
+		connection.client.register(DidChangeConfigurationNotification.type, undefined);
+	}
+	if (hasWorkspaceFolderCapability) {
+		connection.workspace.onDidChangeWorkspaceFolders(_event => {
+			connection.console.log('Workspace folder change event received.');
+		});
+	}
+});
+
+// The example settings
+interface QlikLanguageServerSettings {
+	maxNumberOfProblems: number;
+}
+
+// The global settings, used when the `workspace/configuration` request is not supported by the client.
+// Please note that this is not the case when using this server with the client provided in this example
+// but could happen with other clients.
+const defaultSettings: QlikLanguageServerSettings = { maxNumberOfProblems: 1000 };
+let globalSettings: QlikLanguageServerSettings = defaultSettings;
+
+// Cache the settings of all open documents
+const documentSettings = new Map<string, Thenable<QlikLanguageServerSettings>>();
+
+connection.onDidChangeConfiguration(change => {
+	if (hasConfigurationCapability) {
+		// Reset all cached document settings
+		documentSettings.clear();
+	} else {
+		globalSettings = (
+			(change.settings.qliklanguageServer || defaultSettings)
+		);
+	}
+	// Refresh the diagnostics since the `maxNumberOfProblems` could have changed.
+	// We could optimize things here and re-fetch the setting first can compare it
+	// to the existing setting, but this is out of scope for this example.
+	connection.languages.diagnostics.refresh();
+});
+
+function getDocumentSettings(resource: string): Thenable<QlikLanguageServerSettings> {
+	if (!hasConfigurationCapability) {
+		return Promise.resolve(globalSettings);
+	}
+	let result = documentSettings.get(resource);
+	if (!result) {
+		result = connection.workspace.getConfiguration({
+			scopeUri: resource,
+			section: 'qliklanguageServer'
+		});
+		documentSettings.set(resource, result);
+	}
+	return result;
+}
+
+// Only keep settings for open documents
+documents.onDidClose(e => {
+	documentSettings.delete(e.document.uri);
+});
+
+
+connection.languages.diagnostics.on(async (params) => {
+	const document = documents.get(params.textDocument.uri);
+	if (document !== undefined) {
+		return {
+			kind: DocumentDiagnosticReportKind.Full,
+			items: await validateTextDocument(document)
+		} satisfies DocumentDiagnosticReport;
+	} else {
+		// We don't know the document. We can either try to read it from disk
+		// or we don't report problems for it.
+		return {
+			kind: DocumentDiagnosticReportKind.Full,
+			items: []
+		} satisfies DocumentDiagnosticReport;
+	}
+});
+
+// The content of a text document has changed. This event is emitted
+// when the text document first opened or when its content has changed.
+documents.onDidChangeContent(change => {
+	validateTextDocument(change.document);
+});
+
+async function validateTextDocument(textDocument: TextDocument): Promise<Diagnostic[]> {
+	// In this simple example we get the settings for every validate run.
+	const settings = await getDocumentSettings(textDocument.uri);
+
+	// The validator creates diagnostics for all uppercase words length 2 and more
+	const text = textDocument.getText();
+	const pattern = /\b[A-Z]{200,}\b/g;
+	let m: RegExpExecArray | null;
+
+	let problems = 0;
+	const diagnostics: Diagnostic[] = [];
+	while ((m = pattern.exec(text)) && problems < settings.maxNumberOfProblems) {
+		problems++;
+		const diagnostic: Diagnostic = {
+			severity: DiagnosticSeverity.Warning,
+			range: {
+				start: textDocument.positionAt(m.index),
+				end: textDocument.positionAt(m.index + m[0].length)
+			},
+			message: `${m[0]} is all uppercase.`,
+			source: 'ex'
+		};
+		if (hasDiagnosticRelatedInformationCapability) {
+			diagnostic.relatedInformation = [
+				{
+					location: {
+						uri: textDocument.uri,
+						range: Object.assign({}, diagnostic.range)
+					},
+					message: 'Spelling matters'
+				},
+				{
+					location: {
+						uri: textDocument.uri,
+						range: Object.assign({}, diagnostic.range)
+					},
+					message: 'Particularly for names'
+				}
+			];
+		}
+		diagnostics.push(diagnostic);
+	}
+	return diagnostics;
+}
+
+connection.onDidChangeWatchedFiles(_change => {
+	// Monitored files have change in VSCode
+	connection.console.log('We received a file change event');
+});
+
+// This handler provides the initial list of the completion items.
+connection.onCompletion(
+	(_textDocumentPosition: TextDocumentPositionParams): CompletionItem[] => {
+		// Define a list of keywords for QVS
+		const keywords = [
+			"LOAD", "SELECT", "FROM", "WHERE", "JOIN", "GROUP BY", "ORDER BY", "SET", "LET"
+		];
+
+		// Convert keywords to CompletionItems
+		return keywords.map((keyword, index) => ({
+			label: keyword,
+			kind: CompletionItemKind.Keyword,
+			data: index
+		}));
+	}
+);
+
+// This handler resolves additional information for the item selected in
+// the completion list.
+connection.onCompletionResolve(
+	(item: CompletionItem): CompletionItem => {
+		if (item.kind === CompletionItemKind.Keyword) {
+			item.detail = 'QlikScript details';
+			item.documentation = 'QlikScript documentation';
+		}
+		return item;
+	}
+);
+
+// Function to compute semantic tokens
+connection.onRequest("textDocument/semanticTokens/full", async (params) => {
+    console.log("[Server] onRequest textDocument/semanticTokens/full");
+    const document = documents.get(params.textDocument.uri);
+    if (!document) { return null; }
+
+    const builder = new SemanticTokensBuilder();
+    const text = document.getText();
+    const lines = text.split("\n");
+
+    for (let lineIndex = 0; lineIndex < lines.length; lineIndex++) {
+        const line = lines[lineIndex];
+        const matches:any[] = [];
+
+        // Helper function to collect matches
+        const collectMatches = (regex:any, tokenType:any) => {
+            let match;
+            while ((match = regex.exec(line)) !== null) {
+                if (match.index >= 0) {
+                    matches.push({ 
+						index: match.index, 
+						length: tokenType == "function" ? match[0].length -1 : match[0].length, 
+						tokenType });
+                }
+            }
+        };
+
+        // Collect matches for all token types
+        collectMatches(/\b(LOAD|SELECT|FROM|WHERE|JOIN|DROP|NOT|GROUP|BY|SUB|END|LEFT|INLINE|FIELD|TABLE|AS|INNER|OUTER|IF|ELSE|LET|SET|AND|OR|NoConcatenate|RESIDENT)\b/gi, "keyword");
+        collectMatches(/\b(?!IF|JOIN\b)([A-Z_#]+)\s*\(/gi, "function");
+		collectMatches(/\b(?<=\b(?:SUB)\s)([A-Z_#]+)\s*[\(]?/gi, "function");
+        collectMatches(/\b(LOAD|SELECT|TRACE|DISTINCT|FROM|WHERE|JOIN|DROP|NOT|SUB|END|GROUP|BY|LEFT|INLINE|FIELD|TABLE|AS|INNER|OUTER|IF|ELSE|LET|SET|AND|OR|NoConcatenate|RESIDENT)\b/gi, "keyword");
+		collectMatches(/\@([0-9]*)/g, "property");
+        // collectMatches(/\b(?:SET|LET)\s+([a-zA-Z_]*.[a-zA-Z0-9_]*)\b/gi, "variable");
+        collectMatches(/\b(?<=\b(?:SET|LET)\s)[a-zA-Z_]*\.?([a-zA-Z0-9_]*)\b/gi, "variable");
+        collectMatches(/(\$\([a-zA-Z0-9_.]*)\)/g, "variable"); // variables with $(variable)
+        collectMatches(/(["'])(?:(?=(\\?))\2.)*?\1/g, "string");
+		collectMatches(/(?<=(?:AS)\s)[\["]?[a-zA-Z0-9_ ]*[\]"]?/gi, "string");
+		collectMatches(/\[lib:\/\/[^\]]*]/gi, "string");
+        collectMatches(/\/\/.*/g, "comment"); // single line
+        collectMatches(/\/\*[\s\S]*?\*\//g, "comment"); // multiline
+        collectMatches(/^\s*(?!lib$)([a-zA-Z0-9_]+:)/g, "class");
+        collectMatches(/(?<=(?:FROM)\s)[\w]+/g, "class");
+        collectMatches(/(?<=(?:RESIDENT)\s)[\w]+/gi, "class");
+        collectMatches(/(?<=\(|,)\s*[^(),]+?\s*(?=,|\))/g, "parameter");
+        collectMatches(/(?<=(?:trace)\s)[a-z0-9 >:$(_)]*/gi, "decorator");
+
+        // Sort matches by index to ensure correct ordering
+        matches.sort((a, b) => a.index - b.index);
+
+        // Push tokens to builder
+        matches.forEach(({ index, length, tokenType }) => {
+            builder.push(lineIndex, index, length, tokenTypes.indexOf(tokenType), 0);
+        });
+    }
+
+    const result = builder.build();
+    console.log("[Server] Sending tokens:", result);
+    return result;
+});
+
+// Make the text document manager listen on the connection
+// for open, change and close text document events
+documents.listen(connection);
+
+// Listen on the connection
+connection.listen();