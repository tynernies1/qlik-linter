/* --------------------------------------------------------------------------------------------
 * Copyright (c) Microsoft Corporation. All rights reserved.
 * Licensed under the MIT License. See License.txt in the project root for license information.
 * ------------------------------------------------------------------------------------------ */
import {
	createConnection,
	TextDocuments,
	Diagnostic,
<<<<<<< HEAD
	DiagnosticSeverity,
=======
>>>>>>> 89a6646b
	ProposedFeatures,
	InitializeParams,
	DidChangeConfigurationNotification,
	CompletionItem,
	CompletionItemKind,
	TextDocumentPositionParams,
	TextDocumentSyncKind,
	InitializeResult,
	DocumentDiagnosticReportKind,
	SemanticTokensBuilder,
	SemanticTokensLegend,
<<<<<<< HEAD
	type DocumentDiagnosticReport
=======
	type DocumentDiagnosticReport,
	CodeAction
>>>>>>> 89a6646b
} from 'vscode-languageserver/node';

import {
	TextDocument
} from 'vscode-languageserver-textdocument';

<<<<<<< HEAD
=======
import {
	getKeywordUppercaseDiagnostics
} from './linter/keywordsUppercase';

import * as fs from 'fs';
import * as path from 'path';
import { getUppercaseQuickfix } from './quickFix/keywordToUppercase';

let qlikKeywords: string[] = [];

try {
	const csvPath = path.resolve(__dirname, 'qlik_keywords.csv');
	const csvData = fs.readFileSync(csvPath, 'utf8');
	qlikKeywords = csvData.split(/\r?\n/).filter(Boolean);
} catch (error) {
	console.error("Failed to load Qlik keywords CSV:", error);
}

>>>>>>> 89a6646b
// Create a connection for the server, using Node's IPC as a transport.
// Also include all preview / proposed LSP features.
const connection = createConnection(ProposedFeatures.all);

// Create a simple text document manager.
const documents = new TextDocuments(TextDocument);

let hasConfigurationCapability = false;
let hasWorkspaceFolderCapability = false;
let hasDiagnosticRelatedInformationCapability = false;

<<<<<<< HEAD
const tokenTypes = ["keyword", "variable", "function", "string", "comment", "class", "parameter", "property", "decorator"];
=======
const tokenTypes = ["keyword", "variable", "function", "string", "comment", "class", "parameter", "property", "decorator", "operator"];
>>>>>>> 89a6646b
const tokenModifiers: string[] = [];

const legend: SemanticTokensLegend = { tokenTypes, tokenModifiers };

connection.onInitialize((params: InitializeParams) => {

	console.log("[Server] onInitialize");
	const capabilities = params.capabilities;

	// Does the client support the `workspace/configuration` request?
	// If not, we fall back using global settings.
	hasConfigurationCapability = !!(
		capabilities.workspace && !!capabilities.workspace.configuration
	);
	hasWorkspaceFolderCapability = !!(
		capabilities.workspace && !!capabilities.workspace.workspaceFolders
	);
	hasDiagnosticRelatedInformationCapability = !!(
		capabilities.textDocument &&
		capabilities.textDocument.publishDiagnostics &&
		capabilities.textDocument.publishDiagnostics.relatedInformation
	);

	const result: InitializeResult = {
		capabilities: {
			textDocumentSync: TextDocumentSyncKind.Incremental,
			// Tell the client that this server supports code completion.
			completionProvider: {
				resolveProvider: true
			},
			diagnosticProvider: {
				interFileDependencies: false,
				workspaceDiagnostics: false
			},
			semanticTokensProvider: {
<<<<<<< HEAD
                legend,
                range: false, // Change to true if you want partial updates
                full: true
            }
=======
				legend,
				range: false, // Change to true if you want partial updates
				full: true
			},
			codeActionProvider: true
>>>>>>> 89a6646b
		}
	};
	if (hasWorkspaceFolderCapability) {
		result.capabilities.workspace = {
			workspaceFolders: {
				supported: true
			}
		};
	}
	return result;
});

connection.onInitialized(() => {
	if (hasConfigurationCapability) {
		// Register for all configuration changes.
		connection.client.register(DidChangeConfigurationNotification.type, undefined);
	}
	if (hasWorkspaceFolderCapability) {
		connection.workspace.onDidChangeWorkspaceFolders(_event => {
			connection.console.log('Workspace folder change event received.');
		});
	}
});

// The example settings
interface QlikLanguageServerSettings {
	maxNumberOfProblems: number;
}

// The global settings, used when the `workspace/configuration` request is not supported by the client.
// Please note that this is not the case when using this server with the client provided in this example
// but could happen with other clients.
const defaultSettings: QlikLanguageServerSettings = { maxNumberOfProblems: 1000 };
let globalSettings: QlikLanguageServerSettings = defaultSettings;

// Cache the settings of all open documents
const documentSettings = new Map<string, Thenable<QlikLanguageServerSettings>>();

connection.onDidChangeConfiguration(change => {
	if (hasConfigurationCapability) {
		// Reset all cached document settings
		documentSettings.clear();
	} else {
		globalSettings = (
			(change.settings.qliklanguageServer || defaultSettings)
		);
	}
	// Refresh the diagnostics since the `maxNumberOfProblems` could have changed.
	// We could optimize things here and re-fetch the setting first can compare it
	// to the existing setting, but this is out of scope for this example.
	connection.languages.diagnostics.refresh();
});

function getDocumentSettings(resource: string): Thenable<QlikLanguageServerSettings> {
	if (!hasConfigurationCapability) {
		return Promise.resolve(globalSettings);
	}
	let result = documentSettings.get(resource);
	if (!result) {
		result = connection.workspace.getConfiguration({
			scopeUri: resource,
			section: 'qliklanguageServer'
		});
		documentSettings.set(resource, result);
	}
	return result;
}

// Only keep settings for open documents
documents.onDidClose(e => {
	documentSettings.delete(e.document.uri);
});

<<<<<<< HEAD

=======
>>>>>>> 89a6646b
connection.languages.diagnostics.on(async (params) => {
	const document = documents.get(params.textDocument.uri);
	if (document !== undefined) {
		return {
			kind: DocumentDiagnosticReportKind.Full,
			items: await validateTextDocument(document)
		} satisfies DocumentDiagnosticReport;
	} else {
		// We don't know the document. We can either try to read it from disk
		// or we don't report problems for it.
		return {
			kind: DocumentDiagnosticReportKind.Full,
			items: []
		} satisfies DocumentDiagnosticReport;
	}
});

// The content of a text document has changed. This event is emitted
// when the text document first opened or when its content has changed.
documents.onDidChangeContent(change => {
	validateTextDocument(change.document);
});

async function validateTextDocument(textDocument: TextDocument): Promise<Diagnostic[]> {
<<<<<<< HEAD
	// In this simple example we get the settings for every validate run.
	const settings = await getDocumentSettings(textDocument.uri);

	// The validator creates diagnostics for all uppercase words length 2 and more
	const text = textDocument.getText();
	const pattern = /\b[A-Z]{200,}\b/g;
	let m: RegExpExecArray | null;

	let problems = 0;
	const diagnostics: Diagnostic[] = [];
	while ((m = pattern.exec(text)) && problems < settings.maxNumberOfProblems) {
		problems++;
		const diagnostic: Diagnostic = {
			severity: DiagnosticSeverity.Warning,
			range: {
				start: textDocument.positionAt(m.index),
				end: textDocument.positionAt(m.index + m[0].length)
			},
			message: `${m[0]} is all uppercase.`,
			source: 'ex'
		};
		if (hasDiagnosticRelatedInformationCapability) {
			diagnostic.relatedInformation = [
				{
					location: {
						uri: textDocument.uri,
						range: Object.assign({}, diagnostic.range)
					},
					message: 'Spelling matters'
				},
				{
					location: {
						uri: textDocument.uri,
						range: Object.assign({}, diagnostic.range)
					},
					message: 'Particularly for names'
				}
			];
		}
		diagnostics.push(diagnostic);
	}
	return diagnostics;
}

=======
	const settings = await getDocumentSettings(textDocument.uri);
	const text = textDocument.getText();

	// Collect diagnostics from all checkers
	const diagnostics: Diagnostic[] = [];

	// Check for lowercase keywords
	diagnostics.push(...getKeywordUppercaseDiagnostics(text, textDocument, settings.maxNumberOfProblems, qlikKeywords));

	// Add other diagnostic checks here in future, if needed

	return diagnostics;
}


// Add this handler after your other connection handlers
connection.onCodeAction(async (params) => {

	const document = documents.get(params.textDocument.uri);
	if (!document) {
		return [];
	}

	const diagnostics = params.context.diagnostics;
	const text = document.getText();
	const codeActions: CodeAction[] = [];

	getUppercaseQuickfix(
		diagnostics,
		text,
		params,
		codeActions
	);

	return codeActions;
});

>>>>>>> 89a6646b
connection.onDidChangeWatchedFiles(_change => {
	// Monitored files have change in VSCode
	connection.console.log('We received a file change event');
});

// This handler provides the initial list of the completion items.
connection.onCompletion(
	(_textDocumentPosition: TextDocumentPositionParams): CompletionItem[] => {
		// Define a list of keywords for QVS
		const keywords = [
			"LOAD", "SELECT", "FROM", "WHERE", "JOIN", "GROUP BY", "ORDER BY", "SET", "LET"
		];

		// Convert keywords to CompletionItems
		return keywords.map((keyword, index) => ({
			label: keyword,
			kind: CompletionItemKind.Keyword,
			data: index
		}));
	}
);

// This handler resolves additional information for the item selected in
// the completion list.
connection.onCompletionResolve(
	(item: CompletionItem): CompletionItem => {
		if (item.kind === CompletionItemKind.Keyword) {
			item.detail = 'QlikScript details';
			item.documentation = 'QlikScript documentation';
		}
		return item;
	}
);

// Function to compute semantic tokens
connection.onRequest("textDocument/semanticTokens/full", async (params) => {
<<<<<<< HEAD
    console.log("[Server] onRequest textDocument/semanticTokens/full");
    const document = documents.get(params.textDocument.uri);
    if (!document) { return null; }

    const builder = new SemanticTokensBuilder();
    const text = document.getText();
    const lines = text.split("\n");

	const tokenData: {
        line: number;
        startChar: number;
        length: number;
        tokenType: string;
    }[] = [];

	// === 1. Handle multi-line comments ===
    const multiLineCommentRegex = /\/\*[\s\S]*?\*\//g;
    let match;
    while ((match = multiLineCommentRegex.exec(text)) !== null) {
        const startOffset = match.index;
        const endOffset = match.index + match[0].length;

        const startPosition = document.positionAt(startOffset);
        const endPosition = document.positionAt(endOffset);

        if (startPosition.line !== endPosition.line) {
            for (let line = startPosition.line; line <= endPosition.line; line++) {
				console.log("[Server] Processing multi-line comment line:", line);
                const lineStart = (line === startPosition.line) ? startPosition.character : 0;
                const lineEnd = (line === endPosition.line)
                    ? endPosition.character
                    : lines[line].length;
                tokenData.push({
                    line,
                    startChar: lineStart,
                    length: lineEnd - lineStart,
                    tokenType: "comment",
                });
            }
        }
    }
=======
	const document = documents.get(params.textDocument.uri);
	if (!document) { return null; }

	const builder = new SemanticTokensBuilder();
	const text = document.getText();
	const lines = text.split("\n");

	const tokenData: {
		line: number;
		startChar: number;
		length: number;
		tokenType: string;
	}[] = [];

	// === 1. Handle multi-line comments ===
	const multiLineCommentRegex = /\/\*[\s\S]*?\*\//g;
	let match;
	while ((match = multiLineCommentRegex.exec(text)) !== null) {
		const startOffset = match.index;
		const endOffset = match.index + match[0].length;

		const startPosition = document.positionAt(startOffset);
		const endPosition = document.positionAt(endOffset);

		if (startPosition.line !== endPosition.line) {
			for (let line = startPosition.line; line <= endPosition.line; line++) {
				const lineStart = (line === startPosition.line) ? startPosition.character : 0;
				const lineEnd = (line === endPosition.line)
					? endPosition.character
					: lines[line].length;
				tokenData.push({
					line,
					startChar: lineStart,
					length: lineEnd - lineStart,
					tokenType: "comment",
				});
			}
		}
	}
>>>>>>> 89a6646b

	//  tokenData.forEach(({ line, startChar, length, tokenType }) => {
	// 	builder.push(line, startChar, length, tokenTypes.indexOf(tokenType), 0);
	// });


<<<<<<< HEAD
    for (let lineIndex = 0; lineIndex < lines.length; lineIndex++) {
        const line = lines[lineIndex];
		const matches:any[] = [];

        // Helper function to collect matches
        const collectMatches = (regex:any, tokenType:any) => {
            let match;
            while ((match = regex.exec(line)) !== null) {
                if (match.index >= 0) {
                    matches.push({ 
						index: match.index, 
						length: tokenType == "function" ? match[0].length -1 : match[0].length, 
						tokenType });
                }
            }
        };

        // Collect matches for all token types
		
		// Match keywords
		collectMatches(/\b(LOAD|SELECT|TRACE|DISTINCT|FROM|WHERE|JOIN|DROP|NOT|SUB|END|GROUP|BY|LEFT|INLINE|FIELD|TABLE|AS|INNER|OUTER|IF|ELSE|LET|SET|AND|OR|NoConcatenate|RESIDENT|STORE|INTO|EXIT|SCRIPT|RENAME|TO)\b/gi, "keyword");
		
		// Match functions
		collectMatches(/\b(?!IF|JOIN\b)([A-Z_#]+)\s*\(/gi, "function");
		
		// Match functions that start with SUB
		collectMatches(/\b(?<=\b(?:SUB)\s)([A-Z_#]+)\s*[\(]?/gi, "function");
		
		// Match properties that start with @
		collectMatches(/\@([0-9]*)/g, "property");
		
		// Match variables that start with SET or LET
		collectMatches(/\b(?<=\b(?:SET|LET)\s)[a-zA-Z_]*\.?([a-zA-Z0-9_]*)\b/gi, "variable");

	    // Match variables that start with $()
		collectMatches(/(\$\([a-zA-Z0-9_.]*)\)/g, "variable");
		
=======
	for (let lineIndex = 0; lineIndex < lines.length; lineIndex++) {
		const line = lines[lineIndex];
		const matches: { index: number, length: number, tokenType: string }[] = [];

		// Helper function to collect matches
		const collectMatches = (regex: RegExp, tokenType: string) => {
			let match;
			while ((match = regex.exec(line)) !== null) {

				try {
					if (match.index >= 0) {
						matches.push({
							index: match.index,
							length: tokenType == "function" ? match[0].length - 1 : match[0].length,
							tokenType
						});
					}
				} catch (ex) {
					console.log('error in line: ' + line);
					throw ex;
				}
			}
		};

		// Collect matches for all token types

		// Match keywords
		//const keywordPattern = new RegExp(`\\b(${qlikKeywords.join('|')})\\b`, 'gi');
		//collectMatches(keywordPattern, "keyword");
		const keywordPattern = new RegExp(`\\b(${qlikKeywords.join('|')})\\b`, 'gi');
		collectMatches(keywordPattern, "keyword");

		// detect function, ignore IF and JOIN
		collectMatches(/\b(?!IF|JOIN\b)([A-Z_#]+)\s*\(/gi, "function");

		// Match functions that start with SUB
		collectMatches(/\b(?<=\b(?:SUB)\s)([A-Z0-9_#]+)(\(|\r\n|\r|\n)/gi, "function");
		collectMatches(/\b(?<=\b(?:CALL)\s)([A-Z0-9_#]+)\s*[\(|;]?/gi, "function");

		// Match properties that start with @
		collectMatches(/\@([0-9]*)/g, "property");

		// Match variables that start with SET or LET
		collectMatches(/\b(?<=\b(?:SET|LET)\s)[a-zA-Z_]*\.?([a-zA-Z0-9_]*)\b/gi, "variable");

		// Match variables that start with $()
		collectMatches(/(\$\([a-zA-Z0-9_.]*)\)/g, "variable");

>>>>>>> 89a6646b
		// Match strings enclosed in single or double quotes
		collectMatches(/(["'])(?:(?=(\\?))\2.)*?\1/g, "string");
		
		// Match strings that start with AS and end with ], allowing for any content in between
<<<<<<< HEAD
		collectMatches(/(?<=(?:AS)\s)[\["]{1}[a-zA-Z0-9_ ]*[\]"]{1}/gi, "string");
		
		// Match lib: URLs
		// Match strings that start with lib: and end with ], allowing for any content in between
		collectMatches(/\[lib:\/\/[^\]].*]/gi, "string");
		
=======
		collectMatches(/(?<=(?:AS)\s)[\["]{1}[a-zA-Z0-9_\- ]*[\]"]{1}/gi, "string");

		// Match lib: URLs
		// Match strings that start with lib: and end with ], allowing for any content in between
		collectMatches(/\[lib:\/\/[^\]].*]/gi, "string");

>>>>>>> 89a6646b
		// Single-line comments
		// Match comments that start with //, but not those that start with lib:
		collectMatches(/(?<!lib:)\/\/.*/g, "comment");

		// Multi-line comments
		// Match comments that start with /* and end with */, allowing for any content in between
		collectMatches(/\/\*[\s\S]*?\*\//g, "comment");

		// Match class names that start with lib: but not the keyword lib
		collectMatches(/^\s*(?!lib$)([a-zA-Z0-9_]+:)/g, "class");
<<<<<<< HEAD
		
=======

>>>>>>> 89a6646b
		// Match class names after FROM, RESIDENT, and TABLE keywords, TABLE can have multiple classes separated by commas
		collectMatches(/(?<=(?:FROM)\s)[\w]+/g, "class");
		collectMatches(/(?<=(?:RESIDENT)\s)[\w]+/gi, "class");
		collectMatches(/(?<=(?:STORE)\s)[\w]+/gi, "class");
<<<<<<< HEAD
		collectMatches(/(?<=(?:TABLE)\s)[\w,]+/gi, "class");
		collectMatches(/(?<=(?:TO)\s)[\w,]+/gi, "class");

		// Match parameters in function calls
		collectMatches(/(?<=\(|,)\s*[^(),]+?\s*(?=,|\))/g, "parameter");

		// Match decorators that start with trace
		collectMatches(/(?<=(?:trace)\s)[a-z0-9 >:$(_)]*/gi, "decorator");

			// Sort matches by index to ensure correct ordering
=======
		collectMatches(/(?<=(?:TABLE)\s)[\w, ]+/gi, "class");
		collectMatches(/(?<=(?:TO)\s)[\w,]+/gi, "class");

		// Match parameters in function calls
		collectMatches(/(?<=\(|,)\s*[^(),'"]+?\s*(?=,|\))/g, "parameter");

		// Match decorators that start with trace
		collectMatches(/(?<=(?:trace)\s)[a-z0-9 >:$(_)'.]*/gi, "decorator");

		// Match operators
		collectMatches(/<>|<=|>=|==|=|<|>|\+|-|\*|\/|%|&|\||!|~|<<|>>/g, "operator");

		// Sort matches by index to ensure correct ordering
>>>>>>> 89a6646b
		matches.sort((a, b) => a.index - b.index);

		// Push tokens to builder
		matches.forEach(({ index, length, tokenType }) => {
			tokenData.push(
				{
<<<<<<< HEAD
					line: lineIndex, 
					startChar: index, 
					length: length,
					tokenType: tokenType});
		});
    }
=======
					line: lineIndex,
					startChar: index,
					length: length,
					tokenType: tokenType
				});
		});
	}
>>>>>>> 89a6646b

	tokenData.sort((a, b) => a.line - b.line);

	tokenData.forEach(({ line, startChar, length, tokenType }) => {
		builder.push(line, startChar, length, tokenTypes.indexOf(tokenType), 0);
	});

<<<<<<< HEAD
    const result = builder.build();
    console.log("[Server] Sending tokens:", result);
    return result;
=======
	const result = builder.build();
	//console.log("[Server] Sending tokens:", result);
	return result;
>>>>>>> 89a6646b
});

// Make the text document manager listen on the connection
// for open, change and close text document events
documents.listen(connection);

// Listen on the connection
connection.listen();
<|MERGE_RESOLUTION|>--- conflicted
+++ resolved
@@ -1,627 +1,428 @@
-/* --------------------------------------------------------------------------------------------
- * Copyright (c) Microsoft Corporation. All rights reserved.
- * Licensed under the MIT License. See License.txt in the project root for license information.
- * ------------------------------------------------------------------------------------------ */
-import {
-	createConnection,
-	TextDocuments,
-	Diagnostic,
-<<<<<<< HEAD
-	DiagnosticSeverity,
-=======
->>>>>>> 89a6646b
-	ProposedFeatures,
-	InitializeParams,
-	DidChangeConfigurationNotification,
-	CompletionItem,
-	CompletionItemKind,
-	TextDocumentPositionParams,
-	TextDocumentSyncKind,
-	InitializeResult,
-	DocumentDiagnosticReportKind,
-	SemanticTokensBuilder,
-	SemanticTokensLegend,
-<<<<<<< HEAD
-	type DocumentDiagnosticReport
-=======
-	type DocumentDiagnosticReport,
-	CodeAction
->>>>>>> 89a6646b
-} from 'vscode-languageserver/node';
-
-import {
-	TextDocument
-} from 'vscode-languageserver-textdocument';
-
-<<<<<<< HEAD
-=======
-import {
-	getKeywordUppercaseDiagnostics
-} from './linter/keywordsUppercase';
-
-import * as fs from 'fs';
-import * as path from 'path';
-import { getUppercaseQuickfix } from './quickFix/keywordToUppercase';
-
-let qlikKeywords: string[] = [];
-
-try {
-	const csvPath = path.resolve(__dirname, 'qlik_keywords.csv');
-	const csvData = fs.readFileSync(csvPath, 'utf8');
-	qlikKeywords = csvData.split(/\r?\n/).filter(Boolean);
-} catch (error) {
-	console.error("Failed to load Qlik keywords CSV:", error);
-}
-
->>>>>>> 89a6646b
-// Create a connection for the server, using Node's IPC as a transport.
-// Also include all preview / proposed LSP features.
-const connection = createConnection(ProposedFeatures.all);
-
-// Create a simple text document manager.
-const documents = new TextDocuments(TextDocument);
-
-let hasConfigurationCapability = false;
-let hasWorkspaceFolderCapability = false;
-let hasDiagnosticRelatedInformationCapability = false;
-
-<<<<<<< HEAD
-const tokenTypes = ["keyword", "variable", "function", "string", "comment", "class", "parameter", "property", "decorator"];
-=======
-const tokenTypes = ["keyword", "variable", "function", "string", "comment", "class", "parameter", "property", "decorator", "operator"];
->>>>>>> 89a6646b
-const tokenModifiers: string[] = [];
-
-const legend: SemanticTokensLegend = { tokenTypes, tokenModifiers };
-
-connection.onInitialize((params: InitializeParams) => {
-
-	console.log("[Server] onInitialize");
-	const capabilities = params.capabilities;
-
-	// Does the client support the `workspace/configuration` request?
-	// If not, we fall back using global settings.
-	hasConfigurationCapability = !!(
-		capabilities.workspace && !!capabilities.workspace.configuration
-	);
-	hasWorkspaceFolderCapability = !!(
-		capabilities.workspace && !!capabilities.workspace.workspaceFolders
-	);
-	hasDiagnosticRelatedInformationCapability = !!(
-		capabilities.textDocument &&
-		capabilities.textDocument.publishDiagnostics &&
-		capabilities.textDocument.publishDiagnostics.relatedInformation
-	);
-
-	const result: InitializeResult = {
-		capabilities: {
-			textDocumentSync: TextDocumentSyncKind.Incremental,
-			// Tell the client that this server supports code completion.
-			completionProvider: {
-				resolveProvider: true
-			},
-			diagnosticProvider: {
-				interFileDependencies: false,
-				workspaceDiagnostics: false
-			},
-			semanticTokensProvider: {
-<<<<<<< HEAD
-                legend,
-                range: false, // Change to true if you want partial updates
-                full: true
-            }
-=======
-				legend,
-				range: false, // Change to true if you want partial updates
-				full: true
-			},
-			codeActionProvider: true
->>>>>>> 89a6646b
-		}
-	};
-	if (hasWorkspaceFolderCapability) {
-		result.capabilities.workspace = {
-			workspaceFolders: {
-				supported: true
-			}
-		};
-	}
-	return result;
-});
-
-connection.onInitialized(() => {
-	if (hasConfigurationCapability) {
-		// Register for all configuration changes.
-		connection.client.register(DidChangeConfigurationNotification.type, undefined);
-	}
-	if (hasWorkspaceFolderCapability) {
-		connection.workspace.onDidChangeWorkspaceFolders(_event => {
-			connection.console.log('Workspace folder change event received.');
-		});
-	}
-});
-
-// The example settings
-interface QlikLanguageServerSettings {
-	maxNumberOfProblems: number;
-}
-
-// The global settings, used when the `workspace/configuration` request is not supported by the client.
-// Please note that this is not the case when using this server with the client provided in this example
-// but could happen with other clients.
-const defaultSettings: QlikLanguageServerSettings = { maxNumberOfProblems: 1000 };
-let globalSettings: QlikLanguageServerSettings = defaultSettings;
-
-// Cache the settings of all open documents
-const documentSettings = new Map<string, Thenable<QlikLanguageServerSettings>>();
-
-connection.onDidChangeConfiguration(change => {
-	if (hasConfigurationCapability) {
-		// Reset all cached document settings
-		documentSettings.clear();
-	} else {
-		globalSettings = (
-			(change.settings.qliklanguageServer || defaultSettings)
-		);
-	}
-	// Refresh the diagnostics since the `maxNumberOfProblems` could have changed.
-	// We could optimize things here and re-fetch the setting first can compare it
-	// to the existing setting, but this is out of scope for this example.
-	connection.languages.diagnostics.refresh();
-});
-
-function getDocumentSettings(resource: string): Thenable<QlikLanguageServerSettings> {
-	if (!hasConfigurationCapability) {
-		return Promise.resolve(globalSettings);
-	}
-	let result = documentSettings.get(resource);
-	if (!result) {
-		result = connection.workspace.getConfiguration({
-			scopeUri: resource,
-			section: 'qliklanguageServer'
-		});
-		documentSettings.set(resource, result);
-	}
-	return result;
-}
-
-// Only keep settings for open documents
-documents.onDidClose(e => {
-	documentSettings.delete(e.document.uri);
-});
-
-<<<<<<< HEAD
-
-=======
->>>>>>> 89a6646b
-connection.languages.diagnostics.on(async (params) => {
-	const document = documents.get(params.textDocument.uri);
-	if (document !== undefined) {
-		return {
-			kind: DocumentDiagnosticReportKind.Full,
-			items: await validateTextDocument(document)
-		} satisfies DocumentDiagnosticReport;
-	} else {
-		// We don't know the document. We can either try to read it from disk
-		// or we don't report problems for it.
-		return {
-			kind: DocumentDiagnosticReportKind.Full,
-			items: []
-		} satisfies DocumentDiagnosticReport;
-	}
-});
-
-// The content of a text document has changed. This event is emitted
-// when the text document first opened or when its content has changed.
-documents.onDidChangeContent(change => {
-	validateTextDocument(change.document);
-});
-
-async function validateTextDocument(textDocument: TextDocument): Promise<Diagnostic[]> {
-<<<<<<< HEAD
-	// In this simple example we get the settings for every validate run.
-	const settings = await getDocumentSettings(textDocument.uri);
-
-	// The validator creates diagnostics for all uppercase words length 2 and more
-	const text = textDocument.getText();
-	const pattern = /\b[A-Z]{200,}\b/g;
-	let m: RegExpExecArray | null;
-
-	let problems = 0;
-	const diagnostics: Diagnostic[] = [];
-	while ((m = pattern.exec(text)) && problems < settings.maxNumberOfProblems) {
-		problems++;
-		const diagnostic: Diagnostic = {
-			severity: DiagnosticSeverity.Warning,
-			range: {
-				start: textDocument.positionAt(m.index),
-				end: textDocument.positionAt(m.index + m[0].length)
-			},
-			message: `${m[0]} is all uppercase.`,
-			source: 'ex'
-		};
-		if (hasDiagnosticRelatedInformationCapability) {
-			diagnostic.relatedInformation = [
-				{
-					location: {
-						uri: textDocument.uri,
-						range: Object.assign({}, diagnostic.range)
-					},
-					message: 'Spelling matters'
-				},
-				{
-					location: {
-						uri: textDocument.uri,
-						range: Object.assign({}, diagnostic.range)
-					},
-					message: 'Particularly for names'
-				}
-			];
-		}
-		diagnostics.push(diagnostic);
-	}
-	return diagnostics;
-}
-
-=======
-	const settings = await getDocumentSettings(textDocument.uri);
-	const text = textDocument.getText();
-
-	// Collect diagnostics from all checkers
-	const diagnostics: Diagnostic[] = [];
-
-	// Check for lowercase keywords
-	diagnostics.push(...getKeywordUppercaseDiagnostics(text, textDocument, settings.maxNumberOfProblems, qlikKeywords));
-
-	// Add other diagnostic checks here in future, if needed
-
-	return diagnostics;
-}
-
-
-// Add this handler after your other connection handlers
-connection.onCodeAction(async (params) => {
-
-	const document = documents.get(params.textDocument.uri);
-	if (!document) {
-		return [];
-	}
-
-	const diagnostics = params.context.diagnostics;
-	const text = document.getText();
-	const codeActions: CodeAction[] = [];
-
-	getUppercaseQuickfix(
-		diagnostics,
-		text,
-		params,
-		codeActions
-	);
-
-	return codeActions;
-});
-
->>>>>>> 89a6646b
-connection.onDidChangeWatchedFiles(_change => {
-	// Monitored files have change in VSCode
-	connection.console.log('We received a file change event');
-});
-
-// This handler provides the initial list of the completion items.
-connection.onCompletion(
-	(_textDocumentPosition: TextDocumentPositionParams): CompletionItem[] => {
-		// Define a list of keywords for QVS
-		const keywords = [
-			"LOAD", "SELECT", "FROM", "WHERE", "JOIN", "GROUP BY", "ORDER BY", "SET", "LET"
-		];
-
-		// Convert keywords to CompletionItems
-		return keywords.map((keyword, index) => ({
-			label: keyword,
-			kind: CompletionItemKind.Keyword,
-			data: index
-		}));
-	}
-);
-
-// This handler resolves additional information for the item selected in
-// the completion list.
-connection.onCompletionResolve(
-	(item: CompletionItem): CompletionItem => {
-		if (item.kind === CompletionItemKind.Keyword) {
-			item.detail = 'QlikScript details';
-			item.documentation = 'QlikScript documentation';
-		}
-		return item;
-	}
-);
-
-// Function to compute semantic tokens
-connection.onRequest("textDocument/semanticTokens/full", async (params) => {
-<<<<<<< HEAD
-    console.log("[Server] onRequest textDocument/semanticTokens/full");
-    const document = documents.get(params.textDocument.uri);
-    if (!document) { return null; }
-
-    const builder = new SemanticTokensBuilder();
-    const text = document.getText();
-    const lines = text.split("\n");
-
-	const tokenData: {
-        line: number;
-        startChar: number;
-        length: number;
-        tokenType: string;
-    }[] = [];
-
-	// === 1. Handle multi-line comments ===
-    const multiLineCommentRegex = /\/\*[\s\S]*?\*\//g;
-    let match;
-    while ((match = multiLineCommentRegex.exec(text)) !== null) {
-        const startOffset = match.index;
-        const endOffset = match.index + match[0].length;
-
-        const startPosition = document.positionAt(startOffset);
-        const endPosition = document.positionAt(endOffset);
-
-        if (startPosition.line !== endPosition.line) {
-            for (let line = startPosition.line; line <= endPosition.line; line++) {
-				console.log("[Server] Processing multi-line comment line:", line);
-                const lineStart = (line === startPosition.line) ? startPosition.character : 0;
-                const lineEnd = (line === endPosition.line)
-                    ? endPosition.character
-                    : lines[line].length;
-                tokenData.push({
-                    line,
-                    startChar: lineStart,
-                    length: lineEnd - lineStart,
-                    tokenType: "comment",
-                });
-            }
-        }
-    }
-=======
-	const document = documents.get(params.textDocument.uri);
-	if (!document) { return null; }
-
-	const builder = new SemanticTokensBuilder();
-	const text = document.getText();
-	const lines = text.split("\n");
-
-	const tokenData: {
-		line: number;
-		startChar: number;
-		length: number;
-		tokenType: string;
-	}[] = [];
-
-	// === 1. Handle multi-line comments ===
-	const multiLineCommentRegex = /\/\*[\s\S]*?\*\//g;
-	let match;
-	while ((match = multiLineCommentRegex.exec(text)) !== null) {
-		const startOffset = match.index;
-		const endOffset = match.index + match[0].length;
-
-		const startPosition = document.positionAt(startOffset);
-		const endPosition = document.positionAt(endOffset);
-
-		if (startPosition.line !== endPosition.line) {
-			for (let line = startPosition.line; line <= endPosition.line; line++) {
-				const lineStart = (line === startPosition.line) ? startPosition.character : 0;
-				const lineEnd = (line === endPosition.line)
-					? endPosition.character
-					: lines[line].length;
-				tokenData.push({
-					line,
-					startChar: lineStart,
-					length: lineEnd - lineStart,
-					tokenType: "comment",
-				});
-			}
-		}
-	}
->>>>>>> 89a6646b
-
-	//  tokenData.forEach(({ line, startChar, length, tokenType }) => {
-	// 	builder.push(line, startChar, length, tokenTypes.indexOf(tokenType), 0);
-	// });
-
-
-<<<<<<< HEAD
-    for (let lineIndex = 0; lineIndex < lines.length; lineIndex++) {
-        const line = lines[lineIndex];
-		const matches:any[] = [];
-
-        // Helper function to collect matches
-        const collectMatches = (regex:any, tokenType:any) => {
-            let match;
-            while ((match = regex.exec(line)) !== null) {
-                if (match.index >= 0) {
-                    matches.push({ 
-						index: match.index, 
-						length: tokenType == "function" ? match[0].length -1 : match[0].length, 
-						tokenType });
-                }
-            }
-        };
-
-        // Collect matches for all token types
-		
-		// Match keywords
-		collectMatches(/\b(LOAD|SELECT|TRACE|DISTINCT|FROM|WHERE|JOIN|DROP|NOT|SUB|END|GROUP|BY|LEFT|INLINE|FIELD|TABLE|AS|INNER|OUTER|IF|ELSE|LET|SET|AND|OR|NoConcatenate|RESIDENT|STORE|INTO|EXIT|SCRIPT|RENAME|TO)\b/gi, "keyword");
-		
-		// Match functions
-		collectMatches(/\b(?!IF|JOIN\b)([A-Z_#]+)\s*\(/gi, "function");
-		
-		// Match functions that start with SUB
-		collectMatches(/\b(?<=\b(?:SUB)\s)([A-Z_#]+)\s*[\(]?/gi, "function");
-		
-		// Match properties that start with @
-		collectMatches(/\@([0-9]*)/g, "property");
-		
-		// Match variables that start with SET or LET
-		collectMatches(/\b(?<=\b(?:SET|LET)\s)[a-zA-Z_]*\.?([a-zA-Z0-9_]*)\b/gi, "variable");
-
-	    // Match variables that start with $()
-		collectMatches(/(\$\([a-zA-Z0-9_.]*)\)/g, "variable");
-		
-=======
-	for (let lineIndex = 0; lineIndex < lines.length; lineIndex++) {
-		const line = lines[lineIndex];
-		const matches: { index: number, length: number, tokenType: string }[] = [];
-
-		// Helper function to collect matches
-		const collectMatches = (regex: RegExp, tokenType: string) => {
-			let match;
-			while ((match = regex.exec(line)) !== null) {
-
-				try {
-					if (match.index >= 0) {
-						matches.push({
-							index: match.index,
-							length: tokenType == "function" ? match[0].length - 1 : match[0].length,
-							tokenType
-						});
-					}
-				} catch (ex) {
-					console.log('error in line: ' + line);
-					throw ex;
-				}
-			}
-		};
-
-		// Collect matches for all token types
-
-		// Match keywords
-		//const keywordPattern = new RegExp(`\\b(${qlikKeywords.join('|')})\\b`, 'gi');
-		//collectMatches(keywordPattern, "keyword");
-		const keywordPattern = new RegExp(`\\b(${qlikKeywords.join('|')})\\b`, 'gi');
-		collectMatches(keywordPattern, "keyword");
-
-		// detect function, ignore IF and JOIN
-		collectMatches(/\b(?!IF|JOIN\b)([A-Z_#]+)\s*\(/gi, "function");
-
-		// Match functions that start with SUB
-		collectMatches(/\b(?<=\b(?:SUB)\s)([A-Z0-9_#]+)(\(|\r\n|\r|\n)/gi, "function");
-		collectMatches(/\b(?<=\b(?:CALL)\s)([A-Z0-9_#]+)\s*[\(|;]?/gi, "function");
-
-		// Match properties that start with @
-		collectMatches(/\@([0-9]*)/g, "property");
-
-		// Match variables that start with SET or LET
-		collectMatches(/\b(?<=\b(?:SET|LET)\s)[a-zA-Z_]*\.?([a-zA-Z0-9_]*)\b/gi, "variable");
-
-		// Match variables that start with $()
-		collectMatches(/(\$\([a-zA-Z0-9_.]*)\)/g, "variable");
-
->>>>>>> 89a6646b
-		// Match strings enclosed in single or double quotes
-		collectMatches(/(["'])(?:(?=(\\?))\2.)*?\1/g, "string");
-		
-		// Match strings that start with AS and end with ], allowing for any content in between
-<<<<<<< HEAD
-		collectMatches(/(?<=(?:AS)\s)[\["]{1}[a-zA-Z0-9_ ]*[\]"]{1}/gi, "string");
-		
-		// Match lib: URLs
-		// Match strings that start with lib: and end with ], allowing for any content in between
-		collectMatches(/\[lib:\/\/[^\]].*]/gi, "string");
-		
-=======
-		collectMatches(/(?<=(?:AS)\s)[\["]{1}[a-zA-Z0-9_\- ]*[\]"]{1}/gi, "string");
-
-		// Match lib: URLs
-		// Match strings that start with lib: and end with ], allowing for any content in between
-		collectMatches(/\[lib:\/\/[^\]].*]/gi, "string");
-
->>>>>>> 89a6646b
-		// Single-line comments
-		// Match comments that start with //, but not those that start with lib:
-		collectMatches(/(?<!lib:)\/\/.*/g, "comment");
-
-		// Multi-line comments
-		// Match comments that start with /* and end with */, allowing for any content in between
-		collectMatches(/\/\*[\s\S]*?\*\//g, "comment");
-
-		// Match class names that start with lib: but not the keyword lib
-		collectMatches(/^\s*(?!lib$)([a-zA-Z0-9_]+:)/g, "class");
-<<<<<<< HEAD
-		
-=======
-
->>>>>>> 89a6646b
-		// Match class names after FROM, RESIDENT, and TABLE keywords, TABLE can have multiple classes separated by commas
-		collectMatches(/(?<=(?:FROM)\s)[\w]+/g, "class");
-		collectMatches(/(?<=(?:RESIDENT)\s)[\w]+/gi, "class");
-		collectMatches(/(?<=(?:STORE)\s)[\w]+/gi, "class");
-<<<<<<< HEAD
-		collectMatches(/(?<=(?:TABLE)\s)[\w,]+/gi, "class");
-		collectMatches(/(?<=(?:TO)\s)[\w,]+/gi, "class");
-
-		// Match parameters in function calls
-		collectMatches(/(?<=\(|,)\s*[^(),]+?\s*(?=,|\))/g, "parameter");
-
-		// Match decorators that start with trace
-		collectMatches(/(?<=(?:trace)\s)[a-z0-9 >:$(_)]*/gi, "decorator");
-
-			// Sort matches by index to ensure correct ordering
-=======
-		collectMatches(/(?<=(?:TABLE)\s)[\w, ]+/gi, "class");
-		collectMatches(/(?<=(?:TO)\s)[\w,]+/gi, "class");
-
-		// Match parameters in function calls
-		collectMatches(/(?<=\(|,)\s*[^(),'"]+?\s*(?=,|\))/g, "parameter");
-
-		// Match decorators that start with trace
-		collectMatches(/(?<=(?:trace)\s)[a-z0-9 >:$(_)'.]*/gi, "decorator");
-
-		// Match operators
-		collectMatches(/<>|<=|>=|==|=|<|>|\+|-|\*|\/|%|&|\||!|~|<<|>>/g, "operator");
-
-		// Sort matches by index to ensure correct ordering
->>>>>>> 89a6646b
-		matches.sort((a, b) => a.index - b.index);
-
-		// Push tokens to builder
-		matches.forEach(({ index, length, tokenType }) => {
-			tokenData.push(
-				{
-<<<<<<< HEAD
-					line: lineIndex, 
-					startChar: index, 
-					length: length,
-					tokenType: tokenType});
-		});
-    }
-=======
-					line: lineIndex,
-					startChar: index,
-					length: length,
-					tokenType: tokenType
-				});
-		});
-	}
->>>>>>> 89a6646b
-
-	tokenData.sort((a, b) => a.line - b.line);
-
-	tokenData.forEach(({ line, startChar, length, tokenType }) => {
-		builder.push(line, startChar, length, tokenTypes.indexOf(tokenType), 0);
-	});
-
-<<<<<<< HEAD
-    const result = builder.build();
-    console.log("[Server] Sending tokens:", result);
-    return result;
-=======
-	const result = builder.build();
-	//console.log("[Server] Sending tokens:", result);
-	return result;
->>>>>>> 89a6646b
-});
-
-// Make the text document manager listen on the connection
-// for open, change and close text document events
-documents.listen(connection);
-
-// Listen on the connection
-connection.listen();
+/* --------------------------------------------------------------------------------------------
+ * Copyright (c) Microsoft Corporation. All rights reserved.
+ * Licensed under the MIT License. See License.txt in the project root for license information.
+ * ------------------------------------------------------------------------------------------ */
+import {
+	createConnection,
+	TextDocuments,
+	Diagnostic,
+	ProposedFeatures,
+	InitializeParams,
+	DidChangeConfigurationNotification,
+	CompletionItem,
+	CompletionItemKind,
+	TextDocumentPositionParams,
+	TextDocumentSyncKind,
+	InitializeResult,
+	DocumentDiagnosticReportKind,
+	SemanticTokensBuilder,
+	SemanticTokensLegend,
+	type DocumentDiagnosticReport,
+	CodeAction
+} from 'vscode-languageserver/node';
+
+import {
+	TextDocument
+} from 'vscode-languageserver-textdocument';
+
+import {
+	getKeywordUppercaseDiagnostics
+} from './linter/keywordsUppercase';
+
+import * as fs from 'fs';
+import * as path from 'path';
+import { getUppercaseQuickfix } from './quickFix/keywordToUppercase';
+
+let qlikKeywords: string[] = [];
+
+try {
+	const csvPath = path.resolve(__dirname, 'qlik_keywords.csv');
+	const csvData = fs.readFileSync(csvPath, 'utf8');
+	qlikKeywords = csvData.split(/\r?\n/).filter(Boolean);
+} catch (error) {
+	console.error("Failed to load Qlik keywords CSV:", error);
+}
+
+// Create a connection for the server, using Node's IPC as a transport.
+// Also include all preview / proposed LSP features.
+const connection = createConnection(ProposedFeatures.all);
+
+// Create a simple text document manager.
+const documents = new TextDocuments(TextDocument);
+
+let hasConfigurationCapability = false;
+let hasWorkspaceFolderCapability = false;
+let hasDiagnosticRelatedInformationCapability = false;
+
+const tokenTypes = ["keyword", "variable", "function", "string", "comment", "class", "parameter", "property", "decorator", "operator"];
+const tokenModifiers: string[] = [];
+
+const legend: SemanticTokensLegend = { tokenTypes, tokenModifiers };
+
+connection.onInitialize((params: InitializeParams) => {
+
+	console.log("[Server] onInitialize");
+	const capabilities = params.capabilities;
+
+	// Does the client support the `workspace/configuration` request?
+	// If not, we fall back using global settings.
+	hasConfigurationCapability = !!(
+		capabilities.workspace && !!capabilities.workspace.configuration
+	);
+	hasWorkspaceFolderCapability = !!(
+		capabilities.workspace && !!capabilities.workspace.workspaceFolders
+	);
+	hasDiagnosticRelatedInformationCapability = !!(
+		capabilities.textDocument &&
+		capabilities.textDocument.publishDiagnostics &&
+		capabilities.textDocument.publishDiagnostics.relatedInformation
+	);
+
+	const result: InitializeResult = {
+		capabilities: {
+			textDocumentSync: TextDocumentSyncKind.Incremental,
+			// Tell the client that this server supports code completion.
+			completionProvider: {
+				resolveProvider: true
+			},
+			diagnosticProvider: {
+				interFileDependencies: false,
+				workspaceDiagnostics: false
+			},
+			semanticTokensProvider: {
+				legend,
+				range: false, // Change to true if you want partial updates
+				full: true
+			},
+			codeActionProvider: true
+		}
+	};
+	if (hasWorkspaceFolderCapability) {
+		result.capabilities.workspace = {
+			workspaceFolders: {
+				supported: true
+			}
+		};
+	}
+	return result;
+});
+
+connection.onInitialized(() => {
+	if (hasConfigurationCapability) {
+		// Register for all configuration changes.
+		connection.client.register(DidChangeConfigurationNotification.type, undefined);
+	}
+	if (hasWorkspaceFolderCapability) {
+		connection.workspace.onDidChangeWorkspaceFolders(_event => {
+			connection.console.log('Workspace folder change event received.');
+		});
+	}
+});
+
+// The example settings
+interface QlikLanguageServerSettings {
+	maxNumberOfProblems: number;
+}
+
+// The global settings, used when the `workspace/configuration` request is not supported by the client.
+// Please note that this is not the case when using this server with the client provided in this example
+// but could happen with other clients.
+const defaultSettings: QlikLanguageServerSettings = { maxNumberOfProblems: 1000 };
+let globalSettings: QlikLanguageServerSettings = defaultSettings;
+
+// Cache the settings of all open documents
+const documentSettings = new Map<string, Thenable<QlikLanguageServerSettings>>();
+
+connection.onDidChangeConfiguration(change => {
+	if (hasConfigurationCapability) {
+		// Reset all cached document settings
+		documentSettings.clear();
+	} else {
+		globalSettings = (
+			(change.settings.qliklanguageServer || defaultSettings)
+		);
+	}
+	// Refresh the diagnostics since the `maxNumberOfProblems` could have changed.
+	// We could optimize things here and re-fetch the setting first can compare it
+	// to the existing setting, but this is out of scope for this example.
+	connection.languages.diagnostics.refresh();
+});
+
+function getDocumentSettings(resource: string): Thenable<QlikLanguageServerSettings> {
+	if (!hasConfigurationCapability) {
+		return Promise.resolve(globalSettings);
+	}
+	let result = documentSettings.get(resource);
+	if (!result) {
+		result = connection.workspace.getConfiguration({
+			scopeUri: resource,
+			section: 'qliklanguageServer'
+		});
+		documentSettings.set(resource, result);
+	}
+	return result;
+}
+
+// Only keep settings for open documents
+documents.onDidClose(e => {
+	documentSettings.delete(e.document.uri);
+});
+
+connection.languages.diagnostics.on(async (params) => {
+	const document = documents.get(params.textDocument.uri);
+	if (document !== undefined) {
+		return {
+			kind: DocumentDiagnosticReportKind.Full,
+			items: await validateTextDocument(document)
+		} satisfies DocumentDiagnosticReport;
+	} else {
+		// We don't know the document. We can either try to read it from disk
+		// or we don't report problems for it.
+		return {
+			kind: DocumentDiagnosticReportKind.Full,
+			items: []
+		} satisfies DocumentDiagnosticReport;
+	}
+});
+
+// The content of a text document has changed. This event is emitted
+// when the text document first opened or when its content has changed.
+documents.onDidChangeContent(change => {
+	validateTextDocument(change.document);
+});
+
+async function validateTextDocument(textDocument: TextDocument): Promise<Diagnostic[]> {
+	const settings = await getDocumentSettings(textDocument.uri);
+	const text = textDocument.getText();
+
+	// Collect diagnostics from all checkers
+	const diagnostics: Diagnostic[] = [];
+
+	// Check for lowercase keywords
+	diagnostics.push(...getKeywordUppercaseDiagnostics(text, textDocument, settings.maxNumberOfProblems, qlikKeywords));
+
+	// Add other diagnostic checks here in future, if needed
+
+	return diagnostics;
+}
+
+
+// Add this handler after your other connection handlers
+connection.onCodeAction(async (params) => {
+
+	const document = documents.get(params.textDocument.uri);
+	if (!document) {
+		return [];
+	}
+
+	const diagnostics = params.context.diagnostics;
+	const text = document.getText();
+	const codeActions: CodeAction[] = [];
+
+	getUppercaseQuickfix(
+		diagnostics,
+		text,
+		params,
+		codeActions
+	);
+
+	return codeActions;
+});
+
+connection.onDidChangeWatchedFiles(_change => {
+	// Monitored files have change in VSCode
+	connection.console.log('We received a file change event');
+});
+
+// This handler provides the initial list of the completion items.
+connection.onCompletion(
+	(_textDocumentPosition: TextDocumentPositionParams): CompletionItem[] => {
+		// Define a list of keywords for QVS
+		const keywords = [
+			"LOAD", "SELECT", "FROM", "WHERE", "JOIN", "GROUP BY", "ORDER BY", "SET", "LET"
+		];
+
+		// Convert keywords to CompletionItems
+		return keywords.map((keyword, index) => ({
+			label: keyword,
+			kind: CompletionItemKind.Keyword,
+			data: index
+		}));
+	}
+);
+
+// This handler resolves additional information for the item selected in
+// the completion list.
+connection.onCompletionResolve(
+	(item: CompletionItem): CompletionItem => {
+		if (item.kind === CompletionItemKind.Keyword) {
+			item.detail = 'QlikScript details';
+			item.documentation = 'QlikScript documentation';
+		}
+		return item;
+	}
+);
+
+// Function to compute semantic tokens
+connection.onRequest("textDocument/semanticTokens/full", async (params) => {
+	const document = documents.get(params.textDocument.uri);
+	if (!document) { return null; }
+
+	const builder = new SemanticTokensBuilder();
+	const text = document.getText();
+	const lines = text.split("\n");
+
+	const tokenData: {
+		line: number;
+		startChar: number;
+		length: number;
+		tokenType: string;
+	}[] = [];
+
+	// === 1. Handle multi-line comments ===
+	const multiLineCommentRegex = /\/\*[\s\S]*?\*\//g;
+	let match;
+	while ((match = multiLineCommentRegex.exec(text)) !== null) {
+		const startOffset = match.index;
+		const endOffset = match.index + match[0].length;
+
+		const startPosition = document.positionAt(startOffset);
+		const endPosition = document.positionAt(endOffset);
+
+		if (startPosition.line !== endPosition.line) {
+			for (let line = startPosition.line; line <= endPosition.line; line++) {
+				const lineStart = (line === startPosition.line) ? startPosition.character : 0;
+				const lineEnd = (line === endPosition.line)
+					? endPosition.character
+					: lines[line].length;
+				tokenData.push({
+					line,
+					startChar: lineStart,
+					length: lineEnd - lineStart,
+					tokenType: "comment",
+				});
+			}
+		}
+	}
+
+	//  tokenData.forEach(({ line, startChar, length, tokenType }) => {
+	// 	builder.push(line, startChar, length, tokenTypes.indexOf(tokenType), 0);
+	// });
+
+
+	for (let lineIndex = 0; lineIndex < lines.length; lineIndex++) {
+		const line = lines[lineIndex];
+		const matches: { index: number, length: number, tokenType: string }[] = [];
+
+		// Helper function to collect matches
+		const collectMatches = (regex: RegExp, tokenType: string) => {
+			let match;
+			while ((match = regex.exec(line)) !== null) {
+
+				try {
+					if (match.index >= 0) {
+						matches.push({
+							index: match.index,
+							length: tokenType == "function" ? match[0].length - 1 : match[0].length,
+							tokenType
+						});
+					}
+				} catch (ex) {
+					console.log('error in line: ' + line);
+					throw ex;
+				}
+			}
+		};
+
+		// Collect matches for all token types
+
+		// Match keywords
+		//const keywordPattern = new RegExp(`\\b(${qlikKeywords.join('|')})\\b`, 'gi');
+		//collectMatches(keywordPattern, "keyword");
+		const keywordPattern = new RegExp(`\\b(${qlikKeywords.join('|')})\\b`, 'gi');
+		collectMatches(keywordPattern, "keyword");
+
+		// detect function, ignore IF and JOIN
+		collectMatches(/\b(?!IF|JOIN\b)([A-Z_#]+)\s*\(/gi, "function");
+
+		// Match functions that start with SUB
+		collectMatches(/\b(?<=\b(?:SUB)\s)([A-Z0-9_#]+)(\(|\r\n|\r|\n)/gi, "function");
+		collectMatches(/\b(?<=\b(?:CALL)\s)([A-Z0-9_#]+)\s*[\(|;]?/gi, "function");
+
+		// Match properties that start with @
+		collectMatches(/\@([0-9]*)/g, "property");
+
+		// Match variables that start with SET or LET
+		collectMatches(/\b(?<=\b(?:SET|LET)\s)[a-zA-Z_]*\.?([a-zA-Z0-9_]*)\b/gi, "variable");
+
+		// Match variables that start with $()
+		collectMatches(/(\$\([a-zA-Z0-9_.]*)\)/g, "variable");
+
+		// Match strings enclosed in single or double quotes
+		collectMatches(/(["'])(?:(?=(\\?))\2.)*?\1/g, "string");
+		
+		// Match strings that start with AS and end with ], allowing for any content in between
+		collectMatches(/(?<=(?:AS)\s)[\["]{1}[a-zA-Z0-9_\- ]*[\]"]{1}/gi, "string");
+
+		// Match lib: URLs
+		// Match strings that start with lib: and end with ], allowing for any content in between
+		collectMatches(/\[lib:\/\/[^\]].*]/gi, "string");
+
+		// Single-line comments
+		// Match comments that start with //, but not those that start with lib:
+		collectMatches(/(?<!lib:)\/\/.*/g, "comment");
+
+		// Multi-line comments
+		// Match comments that start with /* and end with */, allowing for any content in between
+		collectMatches(/\/\*[\s\S]*?\*\//g, "comment");
+
+		// Match class names that start with lib: but not the keyword lib
+		collectMatches(/^\s*(?!lib$)([a-zA-Z0-9_]+:)/g, "class");
+		// Match class names after FROM, RESIDENT, and TABLE keywords, TABLE can have multiple classes separated by commas
+		collectMatches(/(?<=(?:FROM)\s)[\w]+/g, "class");
+		collectMatches(/(?<=(?:RESIDENT)\s)[\w]+/gi, "class");
+		collectMatches(/(?<=(?:STORE)\s)[\w]+/gi, "class");
+		collectMatches(/(?<=(?:TABLE)\s)[\w, ]+/gi, "class");
+		collectMatches(/(?<=(?:TO)\s)[\w,]+/gi, "class");
+
+		// Match parameters in function calls
+		collectMatches(/(?<=\(|,)\s*[^(),'"]+?\s*(?=,|\))/g, "parameter");
+
+		// Match decorators that start with trace
+		collectMatches(/(?<=(?:trace)\s)[a-z0-9 >:$(_)'.]*/gi, "decorator");
+
+		// Match operators
+		collectMatches(/<>|<=|>=|==|=|<|>|\+|-|\*|\/|%|&|\||!|~|<<|>>/g, "operator");
+
+		// Sort matches by index to ensure correct ordering
+		matches.sort((a, b) => a.index - b.index);
+
+		// Push tokens to builder
+		matches.forEach(({ index, length, tokenType }) => {
+			tokenData.push(
+				{
+					line: lineIndex,
+					startChar: index,
+					length: length,
+					tokenType: tokenType
+				});
+		});
+	}
+
+	tokenData.sort((a, b) => a.line - b.line);
+
+	tokenData.forEach(({ line, startChar, length, tokenType }) => {
+		builder.push(line, startChar, length, tokenTypes.indexOf(tokenType), 0);
+	});
+
+	const result = builder.build();
+	//console.log("[Server] Sending tokens:", result);
+	return result;
+});
+
+// Make the text document manager listen on the connection
+// for open, change and close text document events
+documents.listen(connection);
+
+// Listen on the connection
+connection.listen();