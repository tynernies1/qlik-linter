/* --------------------------------------------------------------------------------------------
 * Copyright (c) Microsoft Corporation. All rights reserved.
 * Licensed under the MIT License. See License.txt in the project root for license information.
 * ------------------------------------------------------------------------------------------ */

//import { Pattern } from 'glob/dist/commonjs/pattern';
import * as path from 'path';
import { 
	workspace, 
	ExtensionContext, 
	SemanticTokensLegend,
	languages,
	commands,
	Disposable
} from 'vscode';

import {
	LanguageClient,
	LanguageClientOptions,
	ServerOptions,
	TransportKind
} from 'vscode-languageclient/node';

let client: LanguageClient;

export function activate(context: ExtensionContext) {
	console.log('[Client] Activating extension...'); // Add this log
	console.log('[Client] init extension');
	// The server is implemented in node
	const serverModule = context.asAbsolutePath(
		path.join('server', 'out', 'server.js')
	);

	// If the extension is launched in debug mode then the debug server options are used
	// Otherwise the run options are used
	const serverOptions: ServerOptions = {
		run: { module: serverModule, transport: TransportKind.ipc },
		debug: {
			module: serverModule,
			transport: TransportKind.ipc,
		}
	};

	// Options to control the language client
	const clientOptions: LanguageClientOptions = {
		// Register the server for plain text documents
		documentSelector: [
			{ scheme: 'file', language: 'qvs' }
			//'**/*.qvs'
		],
		synchronize: {
			// Notify the server about file changes to '.clientrc files contained in the workspace
			fileEvents: workspace.createFileSystemWatcher('**/.clientrc')
		}
	};

	const legend = new SemanticTokensLegend(
<<<<<<< HEAD
		["keyword", "variable", "function", "string", "comment", "class", "parameter", "property", "decorator"], // Token types
=======
		["keyword", "variable", "function", "string", "comment", "class", "parameter", "property", "decorator", "operator"], // Token types
>>>>>>> 89a6646b
		[] // Token modifiers
	);

	const provider = languages.registerDocumentSemanticTokensProvider(
		{ language: "qvs" },
		{
			provideDocumentSemanticTokens(document) {
				return commands.executeCommand("qvsLanguageServer.provideSemanticTokens", document.uri.toString());
			}
		},
		legend
	);

	context.subscriptions.push(provider); // Ensure proper disposal of the provider

	// Create the language client and start the client.
	client = new LanguageClient(
		'qliklanguageServer',
		'Language Server Qlik',
		serverOptions,
		clientOptions
	);

	// Start the client. This will also launch the server
	client.start();
	Disposable.from(provider);
}

export function deactivate(): Thenable<void> | undefined {
	if (!client) {
		return undefined;
	}
	return client.stop();
}
<|MERGE_RESOLUTION|>--- conflicted
+++ resolved
@@ -1,96 +1,92 @@
-/* --------------------------------------------------------------------------------------------
- * Copyright (c) Microsoft Corporation. All rights reserved.
- * Licensed under the MIT License. See License.txt in the project root for license information.
- * ------------------------------------------------------------------------------------------ */
-
-//import { Pattern } from 'glob/dist/commonjs/pattern';
-import * as path from 'path';
-import { 
-	workspace, 
-	ExtensionContext, 
-	SemanticTokensLegend,
-	languages,
-	commands,
-	Disposable
-} from 'vscode';
-
-import {
-	LanguageClient,
-	LanguageClientOptions,
-	ServerOptions,
-	TransportKind
-} from 'vscode-languageclient/node';
-
-let client: LanguageClient;
-
-export function activate(context: ExtensionContext) {
-	console.log('[Client] Activating extension...'); // Add this log
-	console.log('[Client] init extension');
-	// The server is implemented in node
-	const serverModule = context.asAbsolutePath(
-		path.join('server', 'out', 'server.js')
-	);
-
-	// If the extension is launched in debug mode then the debug server options are used
-	// Otherwise the run options are used
-	const serverOptions: ServerOptions = {
-		run: { module: serverModule, transport: TransportKind.ipc },
-		debug: {
-			module: serverModule,
-			transport: TransportKind.ipc,
-		}
-	};
-
-	// Options to control the language client
-	const clientOptions: LanguageClientOptions = {
-		// Register the server for plain text documents
-		documentSelector: [
-			{ scheme: 'file', language: 'qvs' }
-			//'**/*.qvs'
-		],
-		synchronize: {
-			// Notify the server about file changes to '.clientrc files contained in the workspace
-			fileEvents: workspace.createFileSystemWatcher('**/.clientrc')
-		}
-	};
-
-	const legend = new SemanticTokensLegend(
-<<<<<<< HEAD
-		["keyword", "variable", "function", "string", "comment", "class", "parameter", "property", "decorator"], // Token types
-=======
-		["keyword", "variable", "function", "string", "comment", "class", "parameter", "property", "decorator", "operator"], // Token types
->>>>>>> 89a6646b
-		[] // Token modifiers
-	);
-
-	const provider = languages.registerDocumentSemanticTokensProvider(
-		{ language: "qvs" },
-		{
-			provideDocumentSemanticTokens(document) {
-				return commands.executeCommand("qvsLanguageServer.provideSemanticTokens", document.uri.toString());
-			}
-		},
-		legend
-	);
-
-	context.subscriptions.push(provider); // Ensure proper disposal of the provider
-
-	// Create the language client and start the client.
-	client = new LanguageClient(
-		'qliklanguageServer',
-		'Language Server Qlik',
-		serverOptions,
-		clientOptions
-	);
-
-	// Start the client. This will also launch the server
-	client.start();
-	Disposable.from(provider);
-}
-
-export function deactivate(): Thenable<void> | undefined {
-	if (!client) {
-		return undefined;
-	}
-	return client.stop();
-}
+/* --------------------------------------------------------------------------------------------
+ * Copyright (c) Microsoft Corporation. All rights reserved.
+ * Licensed under the MIT License. See License.txt in the project root for license information.
+ * ------------------------------------------------------------------------------------------ */
+
+//import { Pattern } from 'glob/dist/commonjs/pattern';
+import * as path from 'path';
+import { 
+	workspace, 
+	ExtensionContext, 
+	SemanticTokensLegend,
+	languages,
+	commands,
+	Disposable
+} from 'vscode';
+
+import {
+	LanguageClient,
+	LanguageClientOptions,
+	ServerOptions,
+	TransportKind
+} from 'vscode-languageclient/node';
+
+let client: LanguageClient;
+
+export function activate(context: ExtensionContext) {
+	console.log('[Client] Activating extension...'); // Add this log
+	console.log('[Client] init extension');
+	// The server is implemented in node
+	const serverModule = context.asAbsolutePath(
+		path.join('server', 'out', 'server.js')
+	);
+
+	// If the extension is launched in debug mode then the debug server options are used
+	// Otherwise the run options are used
+	const serverOptions: ServerOptions = {
+		run: { module: serverModule, transport: TransportKind.ipc },
+		debug: {
+			module: serverModule,
+			transport: TransportKind.ipc,
+		}
+	};
+
+	// Options to control the language client
+	const clientOptions: LanguageClientOptions = {
+		// Register the server for plain text documents
+		documentSelector: [
+			{ scheme: 'file', language: 'qvs' }
+			//'**/*.qvs'
+		],
+		synchronize: {
+			// Notify the server about file changes to '.clientrc files contained in the workspace
+			fileEvents: workspace.createFileSystemWatcher('**/.clientrc')
+		}
+	};
+
+	const legend = new SemanticTokensLegend(
+		["keyword", "variable", "function", "string", "comment", "class", "parameter", "property", "decorator", "operator"], // Token types
+		[] // Token modifiers
+	);
+
+	const provider = languages.registerDocumentSemanticTokensProvider(
+		{ language: "qvs" },
+		{
+			provideDocumentSemanticTokens(document) {
+				return commands.executeCommand("qvsLanguageServer.provideSemanticTokens", document.uri.toString());
+			}
+		},
+		legend
+	);
+
+	context.subscriptions.push(provider); // Ensure proper disposal of the provider
+
+	// Create the language client and start the client.
+	client = new LanguageClient(
+		'qliklanguageServer',
+		'Language Server Qlik',
+		serverOptions,
+		clientOptions
+	);
+
+	// Start the client. This will also launch the server
+	client.start();
+	Disposable.from(provider);
+}
+
+export function deactivate(): Thenable<void> | undefined {
+	if (!client) {
+		return undefined;
+	}
+	return client.stop();
+}